# This a definition for azure pipelines, not github pipelines. There are
# differences between these systems.

trigger: none

pr:
  # Run this pipeline for any PR that wishes to push to main that changes code
  # inside trulens folder.
  branches:
    include:
      - main

jobs:
  - job: PRBranchProtect # name seems to be important but cannot figure out why
    pool:
      vmImage: ubuntu-latest
    timeoutInMinutes: 30

    strategy:
      matrix:
        default: # name is important
          python-version: 3.12
          tests-folder: tests/unit/*
        py309-static:
          python-version: 3.9
          tests-folder: tests/unit/static/*
        py310-static:
          python-version: 3.10
          tests-folder: tests/unit/static/*
        py311-static:
          python-version: 3.11
          tests-folder: tests/unit/static/*

    steps:
      - checkout: self
        clean: true

      - task: UsePythonVersion@0
        inputs:
          versionSpec: '$(python-version)'

      - bash: |
          # Install poetry
          curl -sSL https://install.python-poetry.org | python3 -

          # Show python version
          echo "Using $(python --version) ($(which python))"
          poetry config virtualenvs.create false
          poetry install --only tests --sync
        displayName: Env Setup

      - bash: |
          set -e
          echo $(which python)
          make run-precommit
        condition: eq(variables['python-version'], 3.12) # only run format check with latest python version
        displayName: Format Diffs

      - bash: |
          set -e
          make test-unit-required
        displayName: Unit Tests with Required Packages

      - bash: |
          set -e
          make test-unit-optional
        env:
          # enables optional tests, see tests/unit/test.py
          TEST_OPTIONAL: true

          # tests make use of various APIs:
          OPENAI_API_KEY: $(OPENAI_API_KEY)
          HUGGINGFACE_API_KEY: $(HUGGINGFACE_API_KEY)
          PINECONE_API_KEY: $(PINECONE_API_KEY)
          PINECONE_ENV: $(PINECONE_ENV)
          HUGGINGFACEHUB_API_TOKEN: $(HUGGINGFACEHUB_API_TOKEN)

<<<<<<< HEAD
        displayName: Unit Tests with Optional Packages
=======
          # some tests log into Snowflake.
          SNOWFLAKE_ACCOUNT: $(SNOWFLAKE_ACCOUNT)
          SNOWFLAKE_USER: $(SNOWFLAKE_USER)
          SNOWFLAKE_USER_PASSWORD: $(SNOWFLAKE_USER_PASSWORD)
          SNOWFLAKE_DATABASE: $(SNOWFLAKE_DATABASE)
          SNOWFLAKE_ROLE: $(SNOWFLAKE_ROLE)
          SNOWFLAKE_WAREHOUSE: $(SNOWFLAKE_WAREHOUSE)

        displayName: Unit tests with optional packages
>>>>>>> 644656ef
<|MERGE_RESOLUTION|>--- conflicted
+++ resolved
@@ -75,9 +75,6 @@
           PINECONE_ENV: $(PINECONE_ENV)
           HUGGINGFACEHUB_API_TOKEN: $(HUGGINGFACEHUB_API_TOKEN)
 
-<<<<<<< HEAD
-        displayName: Unit Tests with Optional Packages
-=======
           # some tests log into Snowflake.
           SNOWFLAKE_ACCOUNT: $(SNOWFLAKE_ACCOUNT)
           SNOWFLAKE_USER: $(SNOWFLAKE_USER)
@@ -86,5 +83,4 @@
           SNOWFLAKE_ROLE: $(SNOWFLAKE_ROLE)
           SNOWFLAKE_WAREHOUSE: $(SNOWFLAKE_WAREHOUSE)
 
-        displayName: Unit tests with optional packages
->>>>>>> 644656ef
+        displayName: Unit Tests with Optional Packages