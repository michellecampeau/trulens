pr:
  branches:
    include:
      - main
      - releases/*
  paths:
    include:
      - trulens_eval
      - docs/trulens_eval/*.ipynb


jobs:
  - job: PRBranchProtect
    pool:
      vmImage: "ubuntu-latest"
    timeoutInMinutes: 30

    strategy:
      matrix:
        default:
          condaEnvFileSuffix: "trulens-llm"

    steps:
      - checkout: self
        clean: true
      - bash: echo "##vso[task.prependpath]$CONDA/bin"
        displayName: Add conda to PATH
      - bash: |
          set -e
          conda create  -y --quiet -n $(condaEnvFileSuffix) python=3
          conda init bash
        displayName: Create Anaconda environment
      - bash: |
          set -e
          source activate $(condaEnvFileSuffix)
          which python
        displayName: Which Python
      - bash: |
          set -e
          source activate $(condaEnvFileSuffix)
          pip install yapf==0.32.0
<<<<<<< HEAD
          echo Using $(yapf --version) isort $(isort --vn)
          ./format.sh --eval
=======
          pip install isort==5.10.1
          ./format.sh
>>>>>>> 83b2cc62
        displayName: Format Code
      - bash: |
          num_changed_files=`git ls-files --others -m --exclude-standard ./trulens_eval | wc -l`
          if [ $num_changed_files -ne 0 ]; then
            echo "The following files have changed after running format.sh. Please format your code and update the PR."
            git ls-files --others -m --exclude-standard ./trulens_eval
            echo "\n\nOutputting git diff for checked in files.\n"
            git diff
          fi
        displayName: NoDiffCheck<|MERGE_RESOLUTION|>--- conflicted
+++ resolved
@@ -39,13 +39,9 @@
           set -e
           source activate $(condaEnvFileSuffix)
           pip install yapf==0.32.0
-<<<<<<< HEAD
+          pip install isort==5.10.1
           echo Using $(yapf --version) isort $(isort --vn)
           ./format.sh --eval
-=======
-          pip install isort==5.10.1
-          ./format.sh
->>>>>>> 83b2cc62
         displayName: Format Code
       - bash: |
           num_changed_files=`git ls-files --others -m --exclude-standard ./trulens_eval | wc -l`
