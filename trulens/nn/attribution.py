--- conflicted
+++ resolved
@@ -32,14 +32,8 @@
 from trulens.nn.slices import InputCut
 from trulens.nn.slices import OutputCut
 from trulens.nn.slices import Slice
-<<<<<<< HEAD
 from trulens.utils.typing import OM, ArgsLike, DataLike, Inputs, KwargsLike, Outputs, Uniform, accepts_model_inputs, nested_str, om_assert_matched_pair, nested_cast, om_of_many, nested_map
 from trulens.utils.typing import many_of_om
-=======
-from trulens.utils.typing import accepts_model_inputs
-from trulens.utils.typing import ArgsLike
-from trulens.utils.typing import as_args
->>>>>>> c9a83521
 from trulens.utils.typing import DATA_CONTAINER_TYPE
 from trulens.utils.typing import KwargsLike
 from trulens.utils.typing import ModelInputs
@@ -85,11 +79,7 @@
     @abstractmethod
     def attributions(
         self, *model_args: ArgsLike, **model_kwargs: KwargsLike
-<<<<<<< HEAD
     ) -> Union[DataLike, ArgsLike[DataLike], ArgsLike[ArgsLike[DataLike]]]:
-=======
-    ) -> np.ndarray:
->>>>>>> c9a83521
         """
         Returns attributions for the given input. Attributions are in the same
         shape as the layer that attributions are being generated for. 
@@ -108,7 +98,6 @@
         a single point, thus being a good measure of model sensitivity. 
 
         Parameters:
-<<<<<<< HEAD
             model_args, model_kwargs: 
                 The args and kwargs given to the call method of a model. This
                 should represent the records to obtain attributions for, assumed
@@ -117,16 +106,6 @@
                 Pytorch models may accept Pytorch tensors in addition to
                 `np.ndarray`s). The shape of the inputs must match the input
                 shape of `self.model`. 
-=======
-            model_args: ArgsLike, model_kwargs: KwargsLike
-                The args and kwargs given to the call method of a model.
-                This should represent the records to obtain attributions for, 
-                assumed to be a *batched* input. if `self.model` supports
-                evaluation on *data tensors*, the  appropriate tensor type may
-                be used (e.g., Pytorch models may accept Pytorch tensors in 
-                addition to `np.ndarray`s). The shape of the inputs must match
-                the input shape of `self.model`. 
->>>>>>> c9a83521
 
         Returns np.ndarray:
             An array of attributions, matching the shape and type of `from_cut`
@@ -279,7 +258,6 @@
 
     def attributions(
         self, *model_args: ArgsLike, **model_kwargs: KwargsLike
-<<<<<<< HEAD
     ) -> Union[DataLike, ArgsLike[DataLike], ArgsLike[ArgsLike[DataLike]]]:
         # NOTE: not symbolic
 
@@ -291,9 +269,6 @@
                     model_args[0], DATA_CONTAINER_TYPE):
             model_args = model_args[0]
 
-=======
-    ) -> np.ndarray:
->>>>>>> c9a83521
         model_inputs = ModelInputs(model_args, model_kwargs)
 
         # Will cast results to this data container type.
