--- conflicted
+++ resolved
@@ -197,12 +197,7 @@
             model_kwargs=model_kwargs,
             doi_cut=doi_cut,
             to_cut=to_cut,
-<<<<<<< HEAD
-            intervention=intervention
-        )
-=======
             intervention=intervention)
->>>>>>> 7c9c95f6
 
         model_args = model_inputs.args
         model_kwargs = model_inputs.kwargs
