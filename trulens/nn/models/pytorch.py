--- conflicted
+++ resolved
@@ -309,15 +309,11 @@
 
                 return val
 
-<<<<<<< HEAD
             # tile batches for interpolation
             model_args = [tile_val(val) for val in model_args]
             model_kwargs = {k: tile_val(val) for k, val in model_kwargs.items()}
             
-        if (attribution_cut is not None):
-=======
         if attribution_cut is not None:
->>>>>>> 67357ce4
             # Specify that we want to preserve gradient information.
             intervention = ModelWrapper._nested_apply(
                 intervention,
