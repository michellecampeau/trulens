--- conflicted
+++ resolved
@@ -195,7 +195,7 @@
         # Convert `x` to a tensor on `self.device`. Note that layer input can be
         # a nested DATA_CONTAINER_TYPE.
         B = get_backend()
-        if isinstance(x, np.ndarray) or isinstance(x[0], np.ndarray):
+        if isinstance(x, np.ndarray) or (len(x) > 0 and isinstance(x[0], np.ndarray)):
             x = ModelWrapper._nested_apply(
                 x, partial(B.as_tensor, device=self.device))
 
@@ -255,103 +255,58 @@
             activations.
         """
 
-        # TODO(piotrm): some of the initialization and checking logic should be
-        # abstracted out to parent class.
-
         B = get_backend()
 
-        doi_cut, to_cut = ModelWrapper._fprop_get_defaults(self, doi_cut, to_cut, intervention)
-
-        model_inputs = ModelInputs(as_args(model_args), model_kwargs).map(self._to_tensor)
+        doi_cut, to_cut, intervention, model_inputs = ModelWrapper._fprop_defaults(
+            self,
+            model_args, model_kwargs,
+            doi_cut, to_cut,
+            intervention
+        )
+
+        model_inputs = model_inputs.map(self._to_tensor)
+        intervention = intervention.map(self._to_tensor)
 
         if isinstance(doi_cut, InputCut):
-            if intervention is None:
-                intervention = model_inputs
-            # else: # checked in _fprop_get_defaults
+            # all of the necessary logic here has been factored out into _fprop_defaults
+            pass
             
-            if isinstance(intervention, ModelInputs):
-                 model_args = intervention.args
-                 model_kwargs = intervention.kwargs
-                 intervention = model_args
-            else:
-                 intervention = as_args(intervention)
-                 intervention = self._to_tensor(intervention)
-                 model_args = intervention
-
         else: # doi_cut != InputCut
-            model_args = model_inputs.args
-            model_kwargs = model_inputs.kwargs
-
-            # if intervention is None: checked in _fprop_get_defaults                    
-
-            intervention = as_args(intervention)
-            intervention = self._to_tensor(intervention)
-
-            doi_repeated_batch_size = intervention[0].shape[0]
-            expected_dim=None
+            # Tile model inputs so that batch dim at cut matches intervention batch dim.
+
+            expected_dim = model_inputs.first().shape[0]
+            doi_resolution = int(intervention.first().shape[0] // expected_dim)
 
             def tile_val(val):
                 """Tile the given value if expected_dim matches val's first dimension. Otherwise return
                 original val unchanged."""
                 
-                nonlocal expected_dim
+                nonlocal expected_dim, doi_resolution
                 
-                if expected_dim is None:
-                    # Get the number of tiles from the first value that gets
-                    # tiled. All subsequent ones are expected to have the same
-                    # shape or otherwise they do not get tiled.
-                    expected_dim = val.shape[0]
-
                 if val.shape[0] != expected_dim:
                     tru_logger.warn(
                         f"Value {val} of shape {val.shape} is assumed to not be batchable due to its shape not matching prior batchable inputs of shape ({expected_dim},...). If this is incorrect, make sure its first dimension matches prior batchable inputs."
                     )
                     return val
 
-                doi_resolution = int(doi_repeated_batch_size / val.shape[0])
-                
                 tile_shape = [1 for _ in range(len(val.shape))]
                 tile_shape[0] = doi_resolution
                 repeat_shape = tuple(tile_shape)
 
-                # TODO: These operations should be abstracted out. Perhaps a "concrete"/"immediate" backend?
                 if isinstance(val, np.ndarray):
-                    val = np.tile(val, repeat_shape)
+                    return np.tile(val, repeat_shape)
                 elif torch.is_tensor(val):
-                    val = val.repeat(repeat_shape)
+                    return val.repeat(repeat_shape)
                 else:
-                    tru_logger.warn(
-                        f"Value {val} could not be reshaped for batching due to unknown type {val.__class__.__name__}."
-                    )
-
-                return val
-
-            # tile batches for interpolation
-            model_args = [tile_val(val) for val in model_args]
-            model_kwargs = {k: tile_val(val) for k, val in model_kwargs.items()}
+                    raise ValueError(f"unhandled tensor type {val.__class__.__name__}")
+            
+            # tile args and kwargs if necessary
+            model_inputs = model_inputs.map(tile_val)
             
         if attribution_cut is not None:
             # Specify that we want to preserve gradient information.
-            intervention = ModelWrapper._nested_apply(
-                intervention,
-                lambda intervention: intervention.requires_grad_(True))
-<<<<<<< HEAD
-            
-            # TODO(piotrm) Figure out why or if this is needed:
-            #model_args = ModelWrapper._nested_apply(
-            #    model_args, lambda model_args: model_args.requires_grad_(True))
-=======
-
-            model_args = ModelWrapper._nested_apply(
-                model_args, lambda model_args: model_args.requires_grad_(True))
->>>>>>> 599bb4fc
-
-            # TODO (piotrm): Is this necessary? Are attribution cuts ever
-            # specified when DoI cuts are InputCut?
-            model_kwargs = {
-                k: ModelWrapper._nested_apply(v, lambda e: e.requires_grad_(True))
-                for k, v in model_kwargs.items()
-            }
+            intervention = intervention.map(lambda v: v.requires_grad_(True))
+            model_inputs = model_inputs.map(lambda v: v.requires_grad_(True))
 
         # Set up the intervention hookfn if we are starting from an intermediate
         # layer.
@@ -428,7 +383,7 @@
             if name is not None
         ]
         # Run the network.
-        output = self._model(*model_args, **model_kwargs)
+        output = self._model(*model_inputs.args, **model_inputs.kwargs)
         if isinstance(output, tuple):
             output = output[0]
 
@@ -444,13 +399,13 @@
         if attribution_cut:
             return [
                 self._extract_outputs_from_hooks(
-                    to_cut, hooks, output, model_args, return_tensor),
+                    to_cut, hooks, output, model_inputs.args, return_tensor),
                 self._extract_outputs_from_hooks(
-                    attribution_cut, hooks, output, model_args, return_tensor)
+                    attribution_cut, hooks, output, model_inputs.args, return_tensor)
             ]
         else:
             return self._extract_outputs_from_hooks(
-                to_cut, hooks, output, model_args, return_tensor)
+                to_cut, hooks, output, model_inputs.args, return_tensor)
 
     def qoi_bprop(
             self,
