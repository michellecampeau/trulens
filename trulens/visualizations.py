--- conflicted
+++ resolved
@@ -11,7 +11,6 @@
 interpreting attributions as images.
 """
 
-<<<<<<< HEAD
 # TODO: remove pip requirements from visualizers and move them to imports upon
 # their initialization.
 
@@ -27,29 +26,12 @@
 
 from trulens.nn.attribution import InternalInfluence
 from trulens.nn.backend import Tensor, get_backend
-=======
-from matplotlib import cm
-from matplotlib.colors import Colormap
-from matplotlib.colors import LinearSegmentedColormap
-from matplotlib.colors import ListedColormap
-import matplotlib.pyplot as plt
-import numpy as np
-from scipy.ndimage.filters import gaussian_filter
-
-from trulens.nn.attribution import InternalInfluence
-from trulens.nn.backend import get_backend
->>>>>>> b28c4385
 from trulens.nn.distributions import PointDoi
 from trulens.nn.models._model_base import ModelWrapper
 from trulens.nn.quantities import InternalChannelQoI
-<<<<<<< HEAD
 from trulens.nn.slices import Cut, InputCut
 from trulens.utils import tru_logger
 from trulens.utils.typing import KwargsLike, ModelInputs
-=======
-from trulens.nn.slices import Cut
-from trulens.nn.slices import InputCut
->>>>>>> b28c4385
 
 
 class Tiler(object):
@@ -1022,7 +1004,6 @@
 
         return self.mask_visualizer(
             attrs_input, x, output_file, blur, threshold, masked_opacity,
-<<<<<<< HEAD
             combine_channels)
 
 
@@ -1288,8 +1269,4 @@
 
             content = self.output.append(content, self.output.line(sent), self.output.linebreak(), self.output.linebreak())
 
-        return self.output.render(content)
-=======
-            combine_channels
-        )
->>>>>>> b28c4385
+        return self.output.render(content)