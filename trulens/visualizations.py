""" 
One clear use case for measuring attributions is for human consumption. In order
to be fully leveraged by humans, explanations need to be interpretable &mdash; a
large vector of numbers doesn’t in general make us more confident we understand
what a network is doing. We therefore view an *explanation* as comprised of both
an *attribution measurement* and an *interpretation* of what the attribution 
values represent.

One obvious way to interpret attributions, particularly in the image domain, is
via visualization. This module provides several visualization methods for
interpreting attributions as images.
"""

# TODO: remove pip requirements from visualizers and move them to imports upon
# their initialization.

from abc import ABC
from abc import abstractmethod
import importlib
from tkinter import S
from typing import Callable, Iterable, Optional, Set, TypeVar

from matplotlib import cm
from matplotlib.colors import Colormap
from matplotlib.colors import LinearSegmentedColormap
from matplotlib.colors import ListedColormap
import matplotlib.pyplot as plt
import numpy as np
from scipy.ndimage.filters import gaussian_filter

from trulens.nn.attribution import AttributionMethod
from trulens.nn.attribution import InternalInfluence
from trulens.nn.backend import get_backend
from trulens.utils.typing import Tensor
from trulens.nn.distributions import PointDoi
from trulens.nn.models._model_base import ModelWrapper
from trulens.nn.quantities import InternalChannelQoI
from trulens.nn.slices import Cut
from trulens.nn.slices import InputCut
from trulens.utils import tru_logger
from trulens.utils.typing import KwargsLike
from trulens.utils.typing import ModelInputs


class Tiler(object):
    """
    Used to tile batched images or attributions.
    """

    def tile(self, a: np.ndarray) -> np.ndarray:
        """
        Tiles the given array into a grid that is as square as possible.

        Parameters:
            a:
                An array of 4D batched image data.

        Returns:
            A tiled array of the images from `a`. The resulting array has rank
            3 for color images, and 2 for grayscale images (the batch dimension
            is removed, as well as the channel dimension for grayscale images).
            The resulting array has its color channel dimension ordered last to
            fit the requirements of the `matplotlib` library.
        """

        # `pyplot` expects the channels to come last.
        if get_backend().dim_order == 'channels_first':
            a = a.transpose((0, 2, 3, 1))

        n, h, w, c = a.shape

        rows = int(np.sqrt(n))
        cols = int(np.ceil(float(n) / rows))

        new_a = np.zeros((h * rows, w * cols, c))

        for i, x in enumerate(a):
            row = i // cols
            col = i % cols
            new_a[row * h:(row + 1) * h, col * w:(col + 1) * w] = x

        return np.squeeze(new_a)


class Visualizer(object):
    """
    Visualizes attributions directly as a color image. Intended particularly for
    use with input-attributions.

    This can also be used for viewing images (rather than attributions).
    """

    def __init__(
        self,
        combine_channels: bool = False,
        normalization_type: str = None,
        blur: float = 0.,
        cmap: Colormap = None
    ):
        """
        Configures the default parameters for the `__call__` method (these can 
        be overridden by passing in values to `__call__`).

        Parameters:
            combine_channels:
                If `True`, the attributions will be averaged across the channel
                dimension, resulting in a 1-channel attribution map.

            normalization_type:
                Specifies one of the following configurations for normalizing
                the attributions (each item is normalized separately):

                - `'unsigned_max'`: normalizes the attributions to the range 
                  [-1, 1] by dividing the attributions by the maximum absolute 
                  attribution value.
                - `'unsigned_max_positive_centered'`: same as above, but scales
                  the values to the range [0, 1], with negative scores less than
                  0.5 and positive scores greater than 0.5. 
                - `'magnitude_max'`: takes the absolute value of the 
                  attributions, then normalizes the attributions to the range 
                  [0, 1] by dividing by the maximum absolute attribution value.
                - `'magnitude_sum'`: takes the absolute value of the 
                  attributions, then scales them such that they sum to 1. If 
                  this option is used, each channel is normalized separately, 
                  such that each channel sums to 1.
                - `'signed_max'`: normalizes the attributions to the range 
                  [-1, 1] by dividing the positive values by the maximum 
                  positive attribution value and the negative values by the 
                  minimum negative attribution value.
                - `'signed_max_positive_centered'`: same as above, but scales 
                  the values to the range [0, 1], with negative scores less than
                  0.5 and positive scores greater than 0.5.
                - `'signed_sum'`: scales the positive attributions such that 
                  they sum to 1 and the negative attributions such that they
                  scale to -1. If this option is used, each channel is 
                  normalized separately.
                - `'01'`: normalizes the attributions to the range [0, 1] by 
                  subtracting the minimum attribution value then dividing by the
                  maximum attribution value.
                - `'unnormalized'`: leaves the attributions unaffected.

                If `None`, either `'unsigned_max'` (for single-channel data) or 
                `'unsigned_max_positive_centered'` (for multi-channel data) is
                used.

            blur:
                Gives the radius of a Gaussian blur to be applied to the 
                attributions before visualizing. This can be used to help focus
                on salient regions rather than specific salient pixels.

            cmap: matplotlib.colors.Colormap | str, optional
                Colormap or name of a Colormap to use for the visualization. If 
                `None`, the colormap will be chosen based on the normalization 
                type. This argument is only used for single-channel data
                (including when `combine_channels` is True).
        """
        self.default_combine_channels = combine_channels
        self.default_normalization_type = normalization_type
        self.default_blur = blur
        self.default_cmap = cmap if cmap is not None else self._get_hotcold()

        # TODO(klas): in the future we can allow configuring of tiling settings
        #   by allowing the user to specify the tiler.
        self.tiler = Tiler()

    def __call__(
        self,
        attributions,
        output_file=None,
        imshow=True,
        fig=None,
        return_tiled=False,
        combine_channels=None,
        normalization_type=None,
        blur=None,
        cmap=None
    ) -> np.ndarray:
        """
        Visualizes the given attributions.

        Parameters:
            attributions:
                A `np.ndarray` containing the attributions to be visualized.

            output_file:
                File name to save the visualization image to. If `None`, no
                image will be saved, but the figure can still be displayed.

            imshow:
                If true, a the visualization will be displayed. Otherwise the
                figure will not be displayed, but the figure can still be saved.

            fig:
                The `pyplot` figure to display the visualization in. If `None`,
                a new figure will be created.

            return_tiled:
                If true, the returned array will be in the same shape as the
                visualization, with no batch dimension and the samples in the
                batch tiled along the width and height dimensions. If false, the
                returned array will be reshaped to match `attributions`.

            combine_channels:
                If `True`, the attributions will be averaged across the channel
                dimension, resulting in a 1-channel attribution map. If `None`,
                defaults to the value supplied to the constructor.

            normalization_type:
                Specifies one of the following configurations for normalizing
                the attributions (each item is normalized separately):

                - `'unsigned_max'`: normalizes the attributions to the range 
                  [-1, 1] by dividing the attributions by the maximum absolute 
                  attribution value.
                - `'unsigned_max_positive_centered'`: same as above, but scales
                  the values to the range [0, 1], with negative scores less than
                  0.5 and positive scores greater than 0.5. 
                - `'magnitude_max'`: takes the absolute value of the 
                  attributions, then normalizes the attributions to the range 
                  [0, 1] by dividing by the maximum absolute attribution value.
                - `'magnitude_sum'`: takes the absolute value of the 
                  attributions, then scales them such that they sum to 1. If 
                  this option is used, each channel is normalized separately, 
                  such that each channel sums to 1.
                - `'signed_max'`: normalizes the attributions to the range 
                  [-1, 1] by dividing the positive values by the maximum 
                  positive attribution value and the negative values by the 
                  minimum negative attribution value.
                - `'signed_max_positive_centered'`: same as above, but scales 
                  the values to the range [0, 1], with negative scores less than
                  0.5 and positive scores greater than 0.5.
                - `'signed_sum'`: scales the positive attributions such that 
                  they sum to 1 and the negative attributions such that they
                  scale to -1. If this option is used, each channel is 
                  normalized separately.
                - `'01'`: normalizes the attributions to the range [0, 1] by 
                  subtracting the minimum attribution value then dividing by the
                  maximum attribution value.
                - `'unnormalized'`: leaves the attributions unaffected.

                If `None`, defaults to the value supplied to the constructor.

            blur:
                Gives the radius of a Gaussian blur to be applied to the 
                attributions before visualizing. This can be used to help focus
                on salient regions rather than specific salient pixels. If
                `None`, defaults to the value supplied to the constructor.

            cmap: matplotlib.colors.Colormap | str, optional
                Colormap or name of a Colormap to use for the visualization. If
                `None`, defaults to the value supplied to the constructor.

        Returns:
            A `np.ndarray` array of the numerical representation of the
            attributions as modified for the visualization. This includes 
            normalization, blurring, etc.
        """
        combine_channels, normalization_type, blur, cmap = self._check_args(
            attributions, combine_channels, normalization_type, blur, cmap
        )

        # Combine the channels if specified.
        if combine_channels:
            attributions = attributions.mean(
                axis=get_backend().channel_axis, keepdims=True
            )

        # Blur the attributions so the explanation is smoother.
        if blur:
            attributions = self._blur(attributions, blur)

        # Normalize the attributions.
        attributions = self._normalize(attributions, normalization_type)

        tiled_attributions = self.tiler.tile(attributions)

        # Display the figure:
        _fig = plt.figure() if fig is None else fig

        plt.axis('off')
        plt.imshow(tiled_attributions, cmap=cmap)

        if output_file:
            plt.savefig(output_file, bbox_inches=0)

        if imshow:
            plt.show()

        elif fig is None:
            plt.close(_fig)

        return tiled_attributions if return_tiled else attributions

    def _check_args(
        self, attributions, combine_channels, normalization_type, blur, cmap
    ):
        """
        Validates the arguments, and sets them to their default values if they
        are not specified.
        """
        if attributions.ndim != 4:
            raise ValueError(
                '`Visualizer` is inteded for 4-D image-format data. Given '
                'input with dimension {}'.format(attributions.ndim)
            )

        if combine_channels is None:
            combine_channels = self.default_combine_channels

        channel_axis = get_backend().channel_axis
        if not (attributions.shape[channel_axis] in (1, 3, 4) or
                combine_channels):

            raise ValueError(
                'To visualize, attributions must have either 1, 3, or 4 color '
                'channels, but `Visualizer` got {} channels.\n'
                'If you are visualizing an internal layer, consider setting '
                '`combine_channels` to True'.format(
                    attributions.shape[channel_axis]
                )
            )

        if normalization_type is None:
            normalization_type = self.default_normalization_type

            if normalization_type is None:
                if combine_channels or attributions.shape[channel_axis] == 1:
                    normalization_type = 'unsigned_max'

                else:
                    normalization_type = 'unsigned_max_positive_centered'

        valid_normalization_types = [
            'unsigned_max',
            'unsigned_max_positive_centered',
            'magnitude_max',
            'magnitude_sum',
            'signed_max',
            'signed_max_positive_centered',
            'signed_sum',
            '01',
            'unnormalized',
        ]
        if normalization_type not in valid_normalization_types:
            raise ValueError(
                '`norm` must be None or one of the following options:' +
                ','.join(
                    [
                        '\'{}\''.form(norm_type)
                        for norm_type in valid_normalization_types
                    ]
                )
            )

        if blur is None:
            blur = self.default_blur

        if cmap is None:
            cmap = self.default_cmap

        return combine_channels, normalization_type, blur, cmap

    def _normalize(self, attributions, normalization_type, eps=1e-20):
        channel_axis = get_backend().channel_axis
        if normalization_type == 'unnormalized':
            return attributions

        split_by_channel = normalization_type.endswith('sum')

        channel_split = [attributions] if split_by_channel else np.split(
            attributions, attributions.shape[channel_axis], axis=channel_axis
        )

        normalized_attributions = []
        for c_map in channel_split:
            if normalization_type == 'magnitude_max':
                c_map = np.abs(c_map) / (
                    np.abs(c_map).max(axis=(1, 2, 3), keepdims=True) + eps
                )

            elif normalization_type == 'magnitude_sum':
                c_map = np.abs(c_map) / (
                    np.abs(c_map).sum(axis=(1, 2, 3), keepdims=True) + eps
                )

            elif normalization_type.startswith('signed_max'):
                postive_max = c_map.max(axis=(1, 2, 3), keepdims=True)
                negative_max = (-c_map).max(axis=(1, 2, 3), keepdims=True)

                # Normalize the postive socres to [0, 1] and negative socresn to
                # [-1, 0].
                normalization_factor = np.where(
                    c_map >= 0, postive_max, negative_max
                )
                c_map = c_map / (normalization_factor + eps)

                # If positive-centered, normalize so that all scores are in the
                # range [0, 1], with negative scores less than 0.5 and positive
                # scores greater than 0.5.
                if normalization_type.endswith('positive_centered'):
                    c_map = c_map / 2. + 0.5

            elif normalization_type == 'signed_sum':
                postive_max = np.maximum(c_map, 0).sum(
                    axis=(1, 2, 3), keepdims=True
                )
                negative_max = np.maximum(-c_map, 0).sum(
                    axis=(1, 2, 3), keepdims=True
                )

                # Normalize the postive socres to ensure they sum to 1 and the
                # negative scores to ensure they sum to -1.
                normalization_factor = np.where(
                    c_map >= 0, postive_max, negative_max
                )
                c_map = c_map / (normalization_factor + eps)

            elif normalization_type.startswith('unsigned_max'):
                c_map = c_map / (
                    np.abs(c_map).max(axis=(1, 2, 3), keepdims=True) + eps
                )

                # If positive-centered, normalize so that all scores are in the
                # range [0, 1], with negative scores less than 0.5 and positive
                # scores greater than 0.5.
                if normalization_type.endswith('positive_centered'):
                    c_map = c_map / 2. + 0.5

            elif normalization_type == '01':
                c_map = c_map - c_map.min(axis=(1, 2, 3), keepdims=True)
                c_map = c_map / (c_map.max(axis=(1, 2, 3), keepdims=True) + eps)

            normalized_attributions.append(c_map)

        return np.concatenate(normalized_attributions, axis=channel_axis)

    def _blur(self, attributions, blur):
        for i in range(attributions.shape[0]):
            attributions[i] = gaussian_filter(attributions[i], blur)

        return attributions

    def _get_hotcold(self):
        hot = cm.get_cmap('hot', 128)
        cool = cm.get_cmap('cool', 128)
        binary = cm.get_cmap('binary', 128)
        hotcold = np.vstack(
            (
                binary(np.linspace(0, 1, 128)) * cool(np.linspace(0, 1, 128)),
                hot(np.linspace(0, 1, 128))
            )
        )

        return ListedColormap(hotcold, name='hotcold')


class HeatmapVisualizer(Visualizer):
    """
    Visualizes attributions by overlaying an attribution heatmap over the
    original image, similar to how GradCAM visualizes attributions.
    """

    def __init__(
        self,
        overlay_opacity=0.5,
        normalization_type=None,
        blur=10.,
        cmap='jet'
    ):
        """
        Configures the default parameters for the `__call__` method (these can 
        be overridden by passing in values to `__call__`).

        Parameters:
            overlay_opacity: float
                Value in the range [0, 1] specifying the opacity for the heatmap
                overlay.

            normalization_type:
                Specifies one of the following configurations for normalizing
                the attributions (each item is normalized separately):

                - `'unsigned_max'`: normalizes the attributions to the range 
                  [-1, 1] by dividing the attributions by the maximum absolute 
                  attribution value.
                - `'unsigned_max_positive_centered'`: same as above, but scales
                  the values to the range [0, 1], with negative scores less than
                  0.5 and positive scores greater than 0.5. 
                - `'magnitude_max'`: takes the absolute value of the 
                  attributions, then normalizes the attributions to the range 
                  [0, 1] by dividing by the maximum absolute attribution value.
                - `'magnitude_sum'`: takes the absolute value of the 
                  attributions, then scales them such that they sum to 1. If 
                  this option is used, each channel is normalized separately, 
                  such that each channel sums to 1.
                - `'signed_max'`: normalizes the attributions to the range 
                  [-1, 1] by dividing the positive values by the maximum 
                  positive attribution value and the negative values by the 
                  minimum negative attribution value.
                - `'signed_max_positive_centered'`: same as above, but scales 
                  the values to the range [0, 1], with negative scores less than
                  0.5 and positive scores greater than 0.5.
                - `'signed_sum'`: scales the positive attributions such that 
                  they sum to 1 and the negative attributions such that they
                  scale to -1. If this option is used, each channel is 
                  normalized separately.
                - `'01'`: normalizes the attributions to the range [0, 1] by 
                  subtracting the minimum attribution value then dividing by the
                  maximum attribution value.
                - `'unnormalized'`: leaves the attributions unaffected.

                If `None`, either `'unsigned_max'` (for single-channel data) or 
                `'unsigned_max_positive_centered'` (for multi-channel data) is
                used.

            blur:
                Gives the radius of a Gaussian blur to be applied to the 
                attributions before visualizing. This can be used to help focus
                on salient regions rather than specific salient pixels.

            cmap: matplotlib.colors.Colormap | str, optional
                Colormap or name of a Colormap to use for the visualization. If 
                `None`, the colormap will be chosen based on the normalization 
                type. This argument is only used for single-channel data
                (including when `combine_channels` is True).
        """

        super().__init__(
            combine_channels=True,
            normalization_type=normalization_type,
            blur=blur,
            cmap=cmap
        )

        self.default_overlay_opacity = overlay_opacity

    def __call__(
        self,
        attributions,
        x,
        output_file=None,
        imshow=True,
        fig=None,
        return_tiled=False,
        overlay_opacity=None,
        normalization_type=None,
        blur=None,
        cmap=None
    ) -> np.ndarray:
        """
        Visualizes the given attributions by overlaying an attribution heatmap 
        over the given image.

        Parameters:
            attributions:
                A `np.ndarray` containing the attributions to be visualized.

            x:
                A `np.ndarray` of items in the same shape as `attributions`
                corresponding to the records explained by the given 
                attributions. The visualization will be superimposed onto the
                corresponding set of records.

            output_file:
                File name to save the visualization image to. If `None`, no
                image will be saved, but the figure can still be displayed.

            imshow:
                If true, a the visualization will be displayed. Otherwise the
                figure will not be displayed, but the figure can still be saved.

            fig:
                The `pyplot` figure to display the visualization in. If `None`,
                a new figure will be created.

            return_tiled:
                If true, the returned array will be in the same shape as the
                visualization, with no batch dimension and the samples in the
                batch tiled along the width and height dimensions. If false, the
                returned array will be reshaped to match `attributions`.

            overlay_opacity: float
                Value in the range [0, 1] specifying the opacity for the heatmap
                overlay. If `None`, defaults to the value supplied to the 
                constructor.

            normalization_type:
                Specifies one of the following configurations for normalizing
                the attributions (each item is normalized separately):

                - `'unsigned_max'`: normalizes the attributions to the range 
                  [-1, 1] by dividing the attributions by the maximum absolute 
                  attribution value.
                - `'unsigned_max_positive_centered'`: same as above, but scales
                  the values to the range [0, 1], with negative scores less than
                  0.5 and positive scores greater than 0.5. 
                - `'magnitude_max'`: takes the absolute value of the 
                  attributions, then normalizes the attributions to the range 
                  [0, 1] by dividing by the maximum absolute attribution value.
                - `'magnitude_sum'`: takes the absolute value of the 
                  attributions, then scales them such that they sum to 1. If 
                  this option is used, each channel is normalized separately, 
                  such that each channel sums to 1.
                - `'signed_max'`: normalizes the attributions to the range 
                  [-1, 1] by dividing the positive values by the maximum 
                  positive attribution value and the negative values by the 
                  minimum negative attribution value.
                - `'signed_max_positive_centered'`: same as above, but scales 
                  the values to the range [0, 1], with negative scores less than
                  0.5 and positive scores greater than 0.5.
                - `'signed_sum'`: scales the positive attributions such that 
                  they sum to 1 and the negative attributions such that they
                  scale to -1. If this option is used, each channel is 
                  normalized separately.
                - `'01'`: normalizes the attributions to the range [0, 1] by 
                  subtracting the minimum attribution value then dividing by the
                  maximum attribution value.
                - `'unnormalized'`: leaves the attributions unaffected.

                If `None`, defaults to the value supplied to the constructor.

            blur:
                Gives the radius of a Gaussian blur to be applied to the 
                attributions before visualizing. This can be used to help focus
                on salient regions rather than specific salient pixels. If
                `None`, defaults to the value supplied to the constructor.

            cmap: matplotlib.colors.Colormap | str, optional
                Colormap or name of a Colormap to use for the visualization. If
                `None`, defaults to the value supplied to the constructor.

        Returns:
            A `np.ndarray` array of the numerical representation of the
            attributions as modified for the visualization. This includes 
            normalization, blurring, etc.
        """
        _, normalization_type, blur, cmap = self._check_args(
            attributions, None, normalization_type, blur, cmap
        )

        # Combine the channels.
        attributions = attributions.mean(
            axis=get_backend().channel_axis, keepdims=True
        )

        # Blur the attributions so the explanation is smoother.
        if blur:
            attributions = self._blur(attributions, blur)

        # Normalize the attributions.
        attributions = self._normalize(attributions, normalization_type)

        tiled_attributions = self.tiler.tile(attributions)

        # Normalize the pixels to be in the range [0, 1].
        x = self._normalize(x, '01')
        tiled_x = self.tiler.tile(x)

        if cmap is None:
            cmap = self.default_cmap

        if overlay_opacity is None:
            overlay_opacity = self.default_overlay_opacity

        # Display the figure:
        _fig = plt.figure() if fig is None else fig

        plt.axis('off')
        plt.imshow(tiled_x)
        plt.imshow(tiled_attributions, alpha=overlay_opacity, cmap=cmap)

        if output_file:
            plt.savefig(output_file, bbox_inches=0)

        if imshow:
            plt.show()

        elif fig is None:
            plt.close(_fig)

        return tiled_attributions if return_tiled else attributions


class MaskVisualizer(object):
    """
    Visualizes attributions by masking the original image to highlight the
    regions with influence above a given threshold percentile. Intended 
    particularly for use with input-attributions.
    """

    def __init__(
        self,
        blur=5.,
        threshold=0.5,
        masked_opacity=0.2,
        combine_channels=True,
        use_attr_as_opacity=False,
        positive_only=True
    ):
        """
        Configures the default parameters for the `__call__` method (these can 
        be overridden by passing in values to `__call__`).

        Parameters:
            blur:
                Gives the radius of a Gaussian blur to be applied to the 
                attributions before visualizing. This can be used to help focus
                on salient regions rather than specific salient pixels.

            threshold:
                Value in the range [0, 1]. Attribution values at or  below the 
                percentile given by `threshold` (after normalization, blurring,
                etc.) will be masked.

            masked_opacity: 
                Value in the range [0, 1] specifying the opacity for the parts
                of the image that are masked.

            combine_channels:
                If `True`, the attributions will be averaged across the channel
                dimension, resulting in a 1-channel attribution map.

            use_attr_as_opacity:
                If `True`, instead of using `threshold` and `masked_opacity`,
                the opacity of each pixel is given by the 0-1-normalized 
                attribution value.

            positive_only:
                If `True`, only pixels with positive attribution will be 
                unmasked (or given nonzero opacity when `use_attr_as_opacity` is
                true).
        """

        self.default_blur = blur
        self.default_thresh = threshold
        self.default_masked_opacity = masked_opacity
        self.default_combine_channels = combine_channels

        # TODO(klas): in the future we can allow configuring of tiling settings
        #   by allowing the user to specify the tiler.
        self.tiler = Tiler()

    def __call__(
        self,
        attributions,
        x,
        output_file=None,
        imshow=True,
        fig=None,
        return_tiled=True,
        blur=None,
        threshold=None,
        masked_opacity=None,
        combine_channels=None,
        use_attr_as_opacity=None,
        positive_only=None
    ):
        channel_axis = get_backend().channel_axis
        if attributions.shape != x.shape:
            raise ValueError(
                'Shape of `attributions` {} must match shape of `x` {}'.format(
                    attributions.shape, x.shape
                )
            )

        if blur is None:
            blur = self.default_blur

        if threshold is None:
            threshold = self.default_thresh

        if masked_opacity is None:
            masked_opacity = self.default_masked_opacity

        if combine_channels is None:
            combine_channels = self.default_combine_channels

        if len(attributions.shape) != 4:
            raise ValueError(
                '`MaskVisualizer` is inteded for 4-D image-format data. Given '
                'input with dimension {}'.format(len(attributions.shape))
            )

        if combine_channels is None:
            combine_channels = self.default_combine_channels

        if combine_channels:
            attributions = attributions.mean(axis=channel_axis, keepdims=True)

        if x.shape[channel_axis] not in (1, 3, 4):
            raise ValueError(
                'To visualize, attributions must have either 1, 3, or 4 color '
                'channels, but Visualizer got {} channels.\n'
                'If you are visualizing an internal layer, consider setting '
                '`combine_channels` to True'.format(
                    attributions.shape[channel_axis]
                )
            )

        # Blur the attributions so the explanation is smoother.
        if blur is not None:
            attributions = [gaussian_filter(a, blur) for a in attributions]

        # If `positive_only` clip attributions.
        if positive_only:
            attributions = np.maximum(attributions, 0)

        # Normalize the attributions to be in the range [0, 1].
        attributions = [a - a.min() for a in attributions]
        attributions = [
            0. * a if a.max() == 0. else a / a.max() for a in attributions
        ]

        # Normalize the pixels to be in the range [0, 1]
        x = [xc - xc.min() for xc in x]
        x = np.array([0. * xc if xc.max() == 0. else xc / xc.max() for xc in x])

        # Threshold the attributions to create a mask.
        if threshold is not None:
            percentiles = [
                np.percentile(a, 100 * threshold) for a in attributions
            ]
            masks = np.array(
                [
                    np.maximum(a > p, masked_opacity)
                    for a, p in zip(attributions, percentiles)
                ]
            )

        else:
            masks = np.array(attributions)

        # Use the mask on the original image to visualize the explanation.
        attributions = masks * x
        tiled_attributions = self.tiler.tile(attributions)

        if imshow:
            plt.axis('off')
            plt.imshow(tiled_attributions)

            if output_file:
                plt.savefig(output_file, bbox_inches=0)

        return tiled_attributions if return_tiled else attributions


class ChannelMaskVisualizer(object):
    """
    Uses internal influence to visualize the pixels that are most salient
    towards a particular internal channel or neuron.
    """

    def __init__(
        self,
        model,
        layer,
        channel,
        channel_axis=None,
        agg_fn=None,
        doi=None,
        blur=None,
        threshold=0.5,
        masked_opacity=0.2,
        combine_channels: bool = True,
        use_attr_as_opacity=None,
        positive_only=None
    ):
        """
        Configures the default parameters for the `__call__` method (these can 
        be overridden by passing in values to `__call__`).

        Parameters:
            model:
                The wrapped model whose channel we're visualizing.

            layer:
                The identifier (either index or name) of the layer in which the 
                channel we're visualizing resides.

            channel:
                Index of the channel (for convolutional layers) or internal 
                neuron (for fully-connected layers) that we'd like to visualize.

            channel_axis:
                If different from the channel axis specified by the backend, the
                supplied `channel_axis` will be used if operating on a 
                convolutional layer with 4-D image format.

            agg_fn:
                Function with which to aggregate the remaining dimensions 
                (except the batch dimension) in order to get a single scalar 
                value for each channel; If `None`, a sum over each neuron in the
                channel will be taken. This argument is not used when the 
                channels are scalars, e.g., for dense layers.

            doi:
                The distribution of interest to use when computing the input
                attributions towards the specified channel. If `None`, 
                `PointDoI` will be used.

            blur:
                Gives the radius of a Gaussian blur to be applied to the 
                attributions before visualizing. This can be used to help focus
                on salient regions rather than specific salient pixels.

            threshold:
                Value in the range [0, 1]. Attribution values at or  below the 
                percentile given by `threshold` (after normalization, blurring,
                etc.) will be masked.

            masked_opacity: 
                Value in the range [0, 1] specifying the opacity for the parts
                of the image that are masked.

            combine_channels:
                If `True`, the attributions will be averaged across the channel
                dimension, resulting in a 1-channel attribution map.

            use_attr_as_opacity:
                If `True`, instead of using `threshold` and `masked_opacity`,
                the opacity of each pixel is given by the 0-1-normalized 
                attribution value.

            positive_only:
                If `True`, only pixels with positive attribution will be 
                unmasked (or given nonzero opacity when `use_attr_as_opacity` is
                true).
        """
        B = get_backend()
        if (B is not None and (channel_axis is None or channel_axis < 0)):
            channel_axis = B.channel_axis
        elif (channel_axis is None or channel_axis < 0):
            channel_axis = 1

        self.mask_visualizer = MaskVisualizer(
            blur, threshold, masked_opacity, combine_channels,
            use_attr_as_opacity, positive_only
        )

        self.infl_input = InternalInfluence(
            model, (InputCut(), Cut(layer)),
            InternalChannelQoI(channel, channel_axis, agg_fn),
            PointDoi() if doi is None else doi
        )

    def __call__(
        self,
        x,
        x_preprocessed=None,
        output_file=None,
        blur=None,
        threshold=None,
        masked_opacity=None,
        combine_channels=None
    ):
        """
        Visualizes the given attributions by overlaying an attribution heatmap 
        over the given image.

        Parameters
        ----------
        attributions : numpy.ndarray
            The attributions to visualize. Expected to be in 4-D image format.

        x : numpy.ndarray
            The original image(s) over which the attributions are calculated.
            Must be the same shape as expected by the model used with this
            visualizer.

        x_preprocessed : numpy.ndarray, optional
            If the model requires a preprocessed input (e.g., with the mean
            subtracted) that is different from how the image should be 
            visualized, ``x_preprocessed`` should be specified. In this case 
            ``x`` will be used for visualization, and ``x_preprocessed`` will be
            passed to the model when calculating attributions. Must be the same 
            shape as ``x``.

        output_file : str, optional
            If specified, the resulting visualization will be saved to a file
            with the name given by ``output_file``.

        blur : float, optional
            If specified, gives the radius of a Gaussian blur to be applied to
            the attributions before visualizing. This can be used to help focus
            on salient regions rather than specific salient pixels. If None, 
            defaults to the value supplied to the constructor. Default None.

        threshold : float
            Value in the range [0, 1]. Attribution values at or  below the 
            percentile given by ``threshold`` will be masked. If None, defaults 
            to the value supplied to the constructor. Default None.

        masked_opacity: float
            Value in the range [0, 1] specifying the opacity for the parts of
            the image that are masked. Default 0.2. If None, defaults to the 
            value supplied to the constructor. Default None.

        combine_channels : bool
            If True, the attributions will be averaged across the channel
            dimension, resulting in a 1-channel attribution map. If None, 
            defaults to the value supplied to the constructor. Default None.
        """

        attrs_input = self.infl_input.attributions(
            x if x_preprocessed is None else x_preprocessed
        )

        return self.mask_visualizer(
            attrs_input, x, output_file, blur, threshold, masked_opacity,
            combine_channels
        )


class Output(ABC):
    """Base class for visualization output formats."""

    @abstractmethod
    def blank(self) -> str:
        ...

    @abstractmethod
    def space(self) -> str:
        ...

    @abstractmethod
    def escape(self, s: str) -> str:
        ...

    @abstractmethod
    def line(self, s: str) -> str:
        ...

    @abstractmethod
    def magnitude_colored(self, s: str, mag: float) -> str:
        ...

    @abstractmethod
    def append(self, *parts: Iterable[str]) -> str:
        ...

    @abstractmethod
    def render(self, s: str) -> str:
        ...


# TODO(piotrm): implement a latex output format


class PlainText(Output):
    """Plain text visualization output format."""

    def blank(self):
        return ""

    def space(self):
        return " "

    def escape(self, s):
        return s

    def line(self, s):
        return s

    def magnitude_colored(self, s, mag):
        return f"{s}({mag:0.3f})"

    def append(self, *parts):
        return ''.join(parts)

    def render(self, s):
        return s


class HTML(Output):
    """HTML visualization output format."""

    def __init__(self):
        try:
            self.m_html = importlib.import_module("html")
        except:
            raise ImportError(
                "HTML output requires html python module. Try 'pip install html'."
            )

    def blank(self):
        return ""

    def space(self):
        return "&nbsp;"

    def escape(self, s):
        return self.m_html.escape(s)

    def linebreak(self):
        return "<br/>"

    def line(self, s):
        return f"<span style='padding: 2px; margin: 2px; background: gray; border-radius: 4px;'>{s}</span>"

    def magnitude_colored(self, s, mag):
        red = 0.0
        green = 0.0
        if mag > 0:
            green = 1.0  # 0.5 + mag * 0.5
            red = 1.0 - mag * 0.5
        else:
            red = 1.0
            green = 1.0 + mag * 0.5
            #red = 0.5 - mag * 0.5

        blue = min(red, green)
        # blue = 1.0 - max(red, green)

        return f"<span title='{mag:0.3f}' style='margin: 1px; padding: 1px; border-radius: 4px; background: black; color: rgb({red*255}, {green*255}, {blue*255});'>{s}</span>"

    def append(self, *pieces):
        return ''.join(pieces)

    def render(self, s):
        return s


class IPython(HTML):
    """Interactive python visualization output format."""

    def __init__(self):
        super(IPython, self).__init__()
        try:
            self.m_ipy = importlib.import_module("IPython")
        except:
            raise ImportError(
                "Jupyter output requires IPython python module. Try 'pip install ipykernel'."
            )

    def render(self, s: str):
        html = HTML.render(self, s)
        return self.m_ipy.display.HTML(html)


class NLP(object):
    """NLP Visualization tools."""

    # Batches of text inputs not yet tokenized.
    TextBatch = TypeVar("TextBatch")

    # Inputs that are directly accepted by wrapped models, tokenized.
    # TODO(piotrm): Reuse other typevars/aliases from elsewhere.
    ModelInput = TypeVar("ModelInput")

    # Outputs produced by wrapped models.
    # TODO(piotrm): Reuse other typevars/aliases from elsewhere.
    ModelOutput = TypeVar("ModelOutput")

    def __init__(
        self,
        wrapper: ModelWrapper,
        output: Optional[Output] = None,
        labels: Optional[Iterable[str]] = None,
        tokenize: Optional[Callable[[TextBatch], ModelInputs]] = None,
        decode: Optional[Callable[[Tensor], str]] = None,
        input_accessor: Optional[Callable[[ModelInputs],
                                          Iterable[Tensor]]] = None,
        output_accessor: Optional[Callable[[ModelOutput],
                                           Iterable[Tensor]]] = None,
        attr_aggregate: Optional[Callable[[Tensor], Tensor]] = None,
        hidden_tokens: Optional[Set[int]] = set()
    ):
        """Initializate NLP visualization tools for a given environment.

        Parameters:
            wrapper: ModelWrapper
                The wrapped model whose channel we're visualizing.

            output: Output, optional
                Visualization output format. Defaults to PlainText unless
                ipython is detected and in which case defaults to IPython
                format.

            labels: Iterable[str], optional
                Names of prediction classes for classification models.

            tokenize: Callable[[TextBatch], ModelInput], optional
                Method to tokenize an instance.

            decode: Callable[[Tensor], str], optional
                Method to invert/decode the tokenization.

            input_accessor: Callable[[ModelInputs], Iterable[Tensor]], optional
                Method to extract input/token ids from model inputs (tokenize
                output) if needed.

            output_accessor: Callable[[ModelOutput], Iterable[Tensor]], optional
                Method to extract outout logits from output structures if
                needed.

            attr_aggregate: Callable[[Tensor], Tensor], optional
                Method to aggregate attribution for embedding into a single
                value. Defaults to sum.

            hidden_tokens: Set[int], optional
                For token-based visualizations, which tokens to hide.
        """
        if output is None:
            try:
                # check if running in interactive python (jupyer, colab, etc) to
                # use appropriate output format
                get_ipython()
                output = IPython()

            except NameError:
                output = PlainText()
                tru_logger(
                    "WARNING: could not guess preferred visualization output format, using PlainText"
                )

        # TODO: automatic inference of various parameters for common repositories like huggingface, tfhub.

        self.output = output
        self.labels = labels
        self.tokenize = tokenize
        self.decode = decode
        self.wrapper = wrapper

        self.input_accessor = input_accessor  # could be inferred
        self.output_accessor = output_accessor  # could be inferred

        B = get_backend()

        if attr_aggregate is None:
            attr_aggregate = B.sum

        self.attr_aggregate = attr_aggregate

        self.hidden_tokens = hidden_tokens

<<<<<<< HEAD
    def token_attribution(self, texts, attr, doi_per_batch=None):
        """Visualize a token-based input attribution."""
=======
    def token_attribution(self, texts: Iterable[str], attr: AttributionMethod):
        """Visualize a token-based input attribution on given `texts` inputs via the attribution method `attr`.

        Parameters:
            texts: Iterable[str]
                The input texts to visualize.

            attr: AttributionMethod
                The attribution method to generate the token importances with.
        
        Returns: Any
            The visualization in the format specified by this class's `output` parameter.
        """
>>>>>>> c9a83521

        B = get_backend()

        if self.tokenize is None:
            return ValueError("tokenize not provided to NLP visualizer.")

        inputs = self.tokenize(texts)

        outputs = inputs.call_on(self.wrapper._model)
        attrs = inputs.call_on(attr.attributions)

        content = self.output.blank()

        input_ids = inputs
        if self.input_accessor is not None:
            input_ids = self.input_accessor(inputs)

        if (not isinstance(input_ids, Iterable)) or isinstance(input_ids, dict):
            raise ValueError(
                f"Inputs ({input_ids.__class__.__name__}) need to be iterable over instances. You might need to set input_accessor."
            )

        output_logits = outputs
        if self.output_accessor is not None:
            output_logits = self.output_accessor(outputs)

        if (not isinstance(output_logits, Iterable)) or isinstance(
                output_logits, dict):
            raise ValueError(
                f"Outputs ({output_logits.__class__.__name__}) need to be iterable over instances. You might need to set output_accessor."
            )

        for i, (sentence_word_id, attr,
                logits) in enumerate(zip(input_ids, attrs, output_logits)):

            logits = logits.to('cpu').detach().numpy()
            pred = logits.argmax()

            if self.labels is not None:
                pred_name = self.labels[pred]
            else:
                pred_name = str(pred)

            sent = self.output.append(
                self.output.escape(pred_name), ":", self.output.space()
            )

            for word_id, attr in zip(sentence_word_id, attr):
                word_id = int(B.as_array(word_id))

                if word_id in self.hidden_tokens:
                    continue

                if self.decode is not None:
                    word = self.decode(word_id)
                else:
                    word = str(word_id)

                mag = self.attr_aggregate(attr)

                if word[0] == ' ':
                    word = word[1:]
                    sent = self.output.append(sent, self.output.space())

                sent = self.output.append(
                    sent,
                    self.output.magnitude_colored(
                        self.output.escape(word), mag
                    )
                )

            content = self.output.append(
                content, self.output.line(sent), self.output.linebreak(),
                self.output.linebreak()
            )

        return self.output.render(content)<|MERGE_RESOLUTION|>--- conflicted
+++ resolved
@@ -1233,10 +1233,6 @@
 
         self.hidden_tokens = hidden_tokens
 
-<<<<<<< HEAD
-    def token_attribution(self, texts, attr, doi_per_batch=None):
-        """Visualize a token-based input attribution."""
-=======
     def token_attribution(self, texts: Iterable[str], attr: AttributionMethod):
         """Visualize a token-based input attribution on given `texts` inputs via the attribution method `attr`.
 
@@ -1250,7 +1246,6 @@
         Returns: Any
             The visualization in the format specified by this class's `output` parameter.
         """
->>>>>>> c9a83521
 
         B = get_backend()
 
