--- conflicted
+++ resolved
@@ -6,18 +6,11 @@
 from typing import Callable, Dict, List, Sequence
 
 import pkg_resources
-<<<<<<< HEAD
-from trulens_evalchain.tru_chain import TruChain
-from trulens_evalchain.tru_db import json_default
-from trulens_evalchain.tru_db import LocalSQLite
-from trulens_evalchain.tru_feedback import Feedback
-=======
 
 from trulens_eval.tru_chain import TruChain
 from trulens_eval.tru_db import json_default
 from trulens_eval.tru_db import LocalSQLite
 from trulens_eval.tru_feedback import Feedback
->>>>>>> cbb68663
 
 lms = LocalSQLite()
 
@@ -113,29 +106,8 @@
     leaderboard_path = pkg_resources.resource_filename(
         'trulens_eval', 'Leaderboard.py'
     )
-<<<<<<< HEAD
     pkg_resources.resource_stream('trulens_evalchain', 'trulens_logo.svg')
     pkg_resources.resource_stream('trulens_evalchain', '.streamlit/config.toml')
-=======
-    # Copy trulens_logo to the local directory
-    local_logo_path = 'trulens_logo.svg'
-    pkg_resources.resource_stream('trulens_eval', 'trulens_logo.svg')
-    with open(local_logo_path, 'wb') as logo_file:
-        logo_file.write(
-            pkg_resources.resource_string(
-                'trulens_eval', 'trulens_logo.svg'
-            )
-        )
-    # Copy trulens_logo to the local directory
-    local_logo_path = '.streamlit/config.toml'
-    pkg_resources.resource_stream('trulens_eval', '.streamlit/config.toml')
-    with open(local_logo_path, 'wb') as logo_file:
-        logo_file.write(
-            pkg_resources.resource_string(
-                'trulens_eval', '.streamlit/config.toml'
-            )
-        )
->>>>>>> cbb68663
 
     subprocess.Popen(["streamlit", "run", leaderboard_path])
     return None