--- conflicted
+++ resolved
@@ -103,10 +103,7 @@
     "LiteLLM",
     "Bedrock",
     "Huggingface",
-<<<<<<< HEAD
-=======
     "HuggingfaceLocal",
->>>>>>> bd7afc5c
     "Cortex",
 
     # misc utility
