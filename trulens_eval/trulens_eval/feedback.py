--- conflicted
+++ resolved
@@ -9,7 +9,7 @@
 import logging
 from multiprocessing.pool import AsyncResult
 import re
-from typing import (Any, Callable, Dict, Iterable, Optional, Type, Union)
+from typing import Any, Callable, Dict, Iterable, Optional, Type, Union
 
 import numpy as np
 import openai
@@ -17,34 +17,25 @@
 from tqdm.auto import tqdm
 
 from trulens_eval import feedback_prompts
+from trulens_eval.db import JSON
+from trulens_eval.db import Record
 from trulens_eval.keys import *
 from trulens_eval.provider_apis import Endpoint
+from trulens_eval.provider_apis import HuggingfaceEndpoint
+from trulens_eval.provider_apis import OpenAIEndpoint
+from trulens_eval.schema import AppDefinition
 from trulens_eval.schema import Cost
 from trulens_eval.schema import FeedbackCall
 from trulens_eval.schema import FeedbackDefinition
 from trulens_eval.schema import FeedbackResult
 from trulens_eval.schema import FeedbackResultID
 from trulens_eval.schema import FeedbackResultStatus
-from trulens_eval.schema import AppDefinition
 from trulens_eval.schema import Select
-<<<<<<< HEAD
-from trulens_eval.util import JSON
-from trulens_eval.schema import Record
-from trulens_eval.util import UNICODE_YIELD, UNICODE_CHECK, UNICODE_STOP
-=======
-from trulens_eval.db import JSON
-from trulens_eval.db import Record
-from trulens_eval.provider_apis import HuggingfaceEndpoint, OpenAIEndpoint
->>>>>>> aec53050
 from trulens_eval.util import FunctionOrMethod
 from trulens_eval.util import jsonify
-from trulens_eval.util import OptionalImports
-from trulens_eval.util import REQUIREMENT_LANGCHAIN
 from trulens_eval.util import SerialModel
-from trulens_eval.util import TP, UNICODE_CHECK
-
-with OptionalImports(message=REQUIREMENT_LANGCHAIN):
-    from langchain.callbacks import get_openai_callback
+from trulens_eval.util import TP
+from trulens_eval.util import UNICODE_CHECK
 
 PROVIDER_CLASS_NAMES = ['OpenAI', 'Huggingface', 'Cohere']
 
