"""
Container class utilities.
"""

from __future__ import annotations

import datetime
import itertools
import logging
from pprint import PrettyPrinter
from typing import Callable, Dict, Iterable, Sequence, Tuple, TypeVar, Union
from pydantic.json_schema import JsonSchemaValue

import pandas as pd

import pandas as pd

logger = logging.getLogger(__name__)
pp = PrettyPrinter()

T = TypeVar("T")
A = TypeVar("A")
B = TypeVar("B")

# Time container utilities

def datetime_of_ns_timestamp(timestamp: int) -> datetime.datetime:
    """Convert a nanosecond timestamp to a datetime."""
    return pd.Timestamp(timestamp, unit='ns').to_pydatetime()

def ns_timestamp_of_datetime(dt: datetime.datetime) -> int:
    """Convert a datetime to a nanosecond timestamp."""
    return pd.Timestamp(dt).as_unit('ns').value

# Dicts utilities

class DictNamespace(Dict[str, T]):
    """View into a dict with keys prefixed by some `namespace` string.
    
    Replicates the values without the prefix in self.
    """

    def __init__(self, parent: Dict[str, T], namespace: str, **kwargs):
        self.parent = parent
        self.namespace = namespace

    def __getitem__(self, key: str) -> T:
        return dict.__getitem__(self, key)

    def __setitem__(self, key: str, value: T) -> None:
        dict.__setitem__(self, key, value)
        self.parent[f"{self.namespace}.{key}"] = value

    def __delitem__(self, key: str) -> None:
        dict.__delitem__(self, key)
        del self.parent[f"{self.namespace}.{key}"]

<<<<<<< HEAD
=======
    @classmethod
    def __get_pydantic_json_schema__(cls, _core_schema, _handler) -> JsonSchemaValue:
        return { 
            'description': 'View into a dict with keys prefixed by some `namespace` string.',
            'title': 'DictNamespace',
            'type': 'object'
        }

>>>>>>> d6cab887
# Collection utilities


def first(seq: Sequence[T]) -> T:
    """Get the first item in a sequence."""
    return seq[0]


def second(seq: Sequence[T]) -> T:
    """Get the second item in a sequence."""
    return seq[1]


def third(seq: Sequence[T]) -> T:
    """Get the third item in a sequence."""
    return seq[2]


def is_empty(obj):
    """Check if an object is empty.
    
    If object is not a sequence, returns False.
    """

    try:
        return len(obj) == 0
    except Exception:
        return False


def dict_set_with(dict1: Dict[A, B], dict2: Dict[A, B]) -> Dict[A, B]:
    """Add the key/values from `dict2` to `dict1`.
    
    Mutates and returns `dict1`.
    """

    dict1.update(dict2)
    return dict1


def dict_set_with_multikey(
    dict1: Dict[A, B], dict2: Dict[Union[A, Tuple[A, ...]], B]
) -> Dict[A, B]:
    """Like `dict_set_with` except the second dict can have tuples as keys in which
    case all of the listed keys are set to the given value."""
    for ks, v in dict2.items():
        if isinstance(ks, tuple):
            for k in ks:
                dict1[k] = v
        else:
            dict1[ks] = v
    return dict1


def dict_merge_with(dict1: Dict, dict2: Dict, merge: Callable) -> Dict:
    """Merge values from the second dictionary into the first.
    
    If both dicts contain the same key, the given `merge` function is used to
    merge the values.
    """
    for k, v in dict2.items():
        if k in dict1:
            dict1[k] = merge(dict1[k], v)
        else:
            dict1[k] = v

    return dict1


# Generator utils


def iterable_peek(it: Iterable[T]) -> Tuple[T, Iterable[T]]:
    iterator = iter(it)
    item = next(iterator)
    return item, itertools.chain([item], iterator)<|MERGE_RESOLUTION|>--- conflicted
+++ resolved
@@ -55,8 +55,6 @@
         dict.__delitem__(self, key)
         del self.parent[f"{self.namespace}.{key}"]
 
-<<<<<<< HEAD
-=======
     @classmethod
     def __get_pydantic_json_schema__(cls, _core_schema, _handler) -> JsonSchemaValue:
         return { 
@@ -65,7 +63,6 @@
             'type': 'object'
         }
 
->>>>>>> d6cab887
 # Collection utilities
 
 
