from __future__ import annotations

import contextvars
import datetime
import inspect
from inspect import BoundArguments
from inspect import Signature
import logging
from pprint import PrettyPrinter
import threading
from threading import Lock
from typing import (
    Any, Awaitable, Callable, ClassVar, Dict, Hashable, Iterable, List,
    Optional, Sequence, Tuple, TypeVar, Union
)

import pydantic

import trulens_eval.feedback as mod_feedback
import trulens_eval.instruments as mod_instruments
import trulens_eval.schema.app as mod_app_schema
import trulens_eval.schema.base as mod_base_schema
import trulens_eval.schema.feedback as mod_feedback_schema
import trulens_eval.schema.record as mod_record_schema
import trulens_eval.schema.types as mod_types_schema
import trulens_eval.trace as mod_trace
from trulens_eval.utils.asynchro import CallableMaybeAwaitable
from trulens_eval.utils.asynchro import desync
from trulens_eval.utils.asynchro import sync
from trulens_eval.utils.containers import BlockingSet
from trulens_eval.utils.json import json_str_of_obj
from trulens_eval.utils.json import jsonify
import trulens_eval.utils.pyschema as pyschema
import trulens_eval.utils.python as mod_python_utils
from trulens_eval.utils.serial import all_objects
from trulens_eval.utils.serial import GetItemOrAttribute
from trulens_eval.utils.serial import JSON
from trulens_eval.utils.serial import JSON_BASES
from trulens_eval.utils.serial import Lens

logger = logging.getLogger(__name__)

pp = PrettyPrinter()

# App component.
COMPONENT = Any

A = TypeVar("A")
T = TypeVar("T")

# Message produced when an attribute is looked up from our App but is actually
# an attribute of the enclosed app.
ATTRIBUTE_ERROR_MESSAGE = """
{class_name} has no attribute `{attribute_name}` but the wrapped app {app_class_name} does. If
you are calling a {app_class_name} method, retrieve it from that app instead of from
{class_name}. If you need to record your app's behaviour, use {class_name} as a context
manager as in this example:

```python
    app: {app_class_name} = ...  # your app
    truapp: {class_name} = {class_name}(app, ...)  # the truera recorder

    with truapp as recorder:
      result = app.{attribute_name}(...)

    record: Record = recorder.get() # get the record of the invocation if needed
```
"""


def instrumented_component_views(obj: object) -> Iterable[Tuple[Lens, JSON]]:
    """
    Iterate over contents of `obj` that are annotated with the CLASS_INFO
    attribute/key. Returns tuples with the accessor/selector and the annotated
    object itself.
    """

    for q, o in all_objects(obj):
        if isinstance(
                o,
                pydantic.BaseModel) and pyschema.CLASS_INFO in o.model_fields:
            yield q, o.model_dump()

        if isinstance(o, Dict) and pyschema.CLASS_INFO in o:
            yield q, o


class RecordingContext():
    """Manager of the creation of records from record calls.
    
    An instance of this class is produced when using an
    [App][trulens_eval.app.App] as a context mananger, i.e.:

    Example:
        ```python
        app = ...  # your app
        truapp: TruChain = TruChain(app, ...) # recorder for LangChain apps

        with truapp as recorder:
            app.invoke(...) # use your app

        recorder: RecordingContext
        ```
    
    Each instance of this class produces a record for every "root" instrumented
    method called. Root method here means the first instrumented method in a
    call stack. Note that there may be more than one of these contexts in play
    at the same time due to:

    - More than one wrapper of the same app.
    - More than one context manager ("with" statement) surrounding calls to the
      same app.
    - Calls to "with_record" on methods that themselves contain recording.
    - Calls to apps that use trulens internally to track records in any of the
      supported ways.
    - Combinations of the above.
    """

    def __init__(
        self,
        app: App,
        record_metadata: JSON = None,
        tracer: Optional[mod_trace.Tracer] = None
    ):
        self.calls: Dict[mod_types_schema.CallID,
                         mod_record_schema.RecordAppCall] = {}
        """A record (in terms of its RecordAppCall) in process of being created.
        
        Storing as a map as we want to override calls with the same id which may
        happen due to methods producing awaitables or generators. These result
        in calls before the awaitables are awaited and then get updated after
        the result is ready.
        """

        self.records: List[mod_record_schema.Record] = []
        """Completed records."""

        self.lock: Lock = Lock()
        """Lock blocking access to `calls` and `records` when adding calls or finishing a record."""

        self.token: Optional[contextvars.Token] = None
        """Token for context management."""

        self.app: mod_instruments.WithInstrumentCallbacks = app
        """App for which we are recording."""

        self.record_metadata = record_metadata
        """Metadata to attach to all records produced in this context."""

        self.tracer: Optional[mod_trace.Tracer] = tracer
        """OTEL-like tracer for recording.
        
        !!! Warning

            This is transitional alternate recording mechanism to aid in the otel-compatibility work.
        """

    def __iter__(self):
        return iter(self.records)

    def get(self) -> mod_record_schema.Record:
        """
        Get the single record only if there was exactly one. Otherwise throw an error.
        """

        if len(self.records) == 0:
            raise RuntimeError("Recording context did not record any records.")

        if len(self.records) > 1:
            raise RuntimeError(
                "Recording context recorded more than 1 record. "
                "You can get them with ctx.records, ctx[i], or `for r in ctx: ...`."
            )

        return self.records[0]

    def __getitem__(self, idx: int) -> mod_record_schema.Record:
        return self.records[idx]

    def __len__(self):
        return len(self.records)

    def __hash__(self) -> int:
        # The same app can have multiple recording contexts.
        return hash(id(self.app)) + hash(id(self.records))

    def __eq__(self, other):
        return hash(self) == hash(other)
        # return id(self.app) == id(other.app) and id(self.records) == id(other.records)

    def add_call(self, call: mod_record_schema.RecordAppCall):
        """
        Add the given call to the currently tracked call list.
        """
        with self.lock:
            # NOTE: This might override existing call record which happens when
            # processing calls with awaitable or generator results.
            self.calls[call.call_id] = call

    def finish_record(
        self,
        calls_to_record: Callable[[
            List[mod_record_schema.RecordAppCall], mod_types_schema.
            Metadata, Optional[mod_record_schema.Record]
        ], mod_record_schema.Record],
        existing_record: Optional[mod_record_schema.Record] = None
    ):
        """
        Run the given function to build a record from the tracked calls and any
        pre-specified metadata.
        """

        with self.lock:
            record = calls_to_record(
                list(self.calls.values()), self.record_metadata, existing_record
            )
            self.calls = {}

            if existing_record is None:
                # If existing record was given, we assume it was already
                # inserted into this list.
                self.records.append(record)

        return record


class App(mod_app_schema.AppDefinition, mod_instruments.WithInstrumentCallbacks,
          Hashable):
    """Base app recorder type.

    Non-serialized fields here while the serialized ones are defined in
    [AppDefinition][trulens_eval.schema.app.AppDefinition].

    This class is abstract. Use one of these concrete subclasses as appropriate:
    - [TruLlama][trulens_eval.tru_llama.TruLlama] for _LlamaIndex_ apps.
    - [TruChain][trulens_eval.tru_chain.TruChain] for _LangChain_ apps.
    - [TruRails][trulens_eval.tru_rails.TruRails] for _NeMo Guardrails_
        apps.
    - [TruVirtual][trulens_eval.tru_virtual.TruVirtual] for recording
        information about invocations of apps without access to those apps.
    - [TruCustomApp][trulens_eval.tru_custom_app.TruCustomApp] for custom
        apps. These need to be decorated to have appropriate data recorded.
    - [TruBasicApp][trulens_eval.tru_basic_app.TruBasicApp] for apps defined
        solely by a string-to-string method.
    """

    model_config: ClassVar[dict] = {
        # Tru, DB, most of the types on the excluded fields.
        'arbitrary_types_allowed': True
    }

    feedbacks: List[mod_feedback.Feedback] = pydantic.Field(
        exclude=True, default_factory=list
    )
    """Feedback functions to evaluate on each record."""

    tru: Optional[trulens_eval.tru.Tru] = pydantic.Field(
        default=None, exclude=True
    )
    """Workspace manager.
    
    If this is not povided, a singleton [Tru][trulens_eval.tru.Tru] will be made
    (if not already) and used.
    """

    db: Optional[trulens_eval.database.base.DB] = pydantic.Field(
        default=None, exclude=True
    )
    """Database interface.
    
    If this is not provided, a singleton
    [SQLAlchemyDB][trulens_eval.database.sqlalchemy.SQLAlchemyDB] will be
    made (if not already) and used.
    """

    app: Any = pydantic.Field(exclude=True)
    """The app to be recorded."""

    instrument: Optional[mod_instruments.Instrument] = pydantic.Field(
        None, exclude=True
    )
    """Instrumentation class.
    
    This is needed for serialization as it tells us which objects we want to be
    included in the json representation of this app.
    """

    recording_contexts: contextvars.ContextVar[RecordingContext] \
        = pydantic.Field(None, exclude=True)
    """Sequnces of records produced by the this class used as a context manager
    are stored in a RecordingContext.
    
    Using a context var so that context managers can be nested.
    """

    instrumented_methods: Dict[int, Dict[Callable, Lens]] = \
        pydantic.Field(exclude=True, default_factory=dict)
    """Mapping of instrumented methods (by id(.) of owner object and the
    function) to their path in this app."""

<<<<<<< HEAD
    records_with_pending_feedback_results: mod_python_utils.Queue[mod_record_schema.Record] = \
        pydantic.Field(exclude=True, default_factory=lambda: mod_python_utils.Queue(maxsize=1024))
=======
    records_with_pending_feedback_results: BlockingSet[mod_record_schema.Record] = \
        pydantic.Field(exclude=True, default_factory=BlockingSet)
>>>>>>> 03a88cdf
    """Records produced by this app which might have yet to finish
    feedback runs."""

    manage_pending_feedback_results_thread: Optional[threading.Thread] = \
        pydantic.Field(exclude=True, default=None)
    """Thread for manager of pending feedback results queue.
    
    See _manage_pending_feedback_results."""

    selector_check_warning: bool = False
    """Issue warnings when selectors are not found in the app with a placeholder
    record.
    
    If False, constructor will raise an error instead.
    """

    selector_nocheck: bool = False
    """Ignore selector checks entirely.
    
    This may be necessary if the expected record content cannot be determined
    before it is produced.
    """

    def __init__(
        self,
        tru: Optional[Tru] = None,
        feedbacks: Optional[Iterable[mod_feedback.Feedback]] = None,
        **kwargs
    ):
        if feedbacks is not None:
            feedbacks = list(feedbacks)
        else:
            feedbacks = []

        # for us:
        kwargs['tru'] = tru
        kwargs['feedbacks'] = feedbacks
        kwargs['recording_contexts'] = contextvars.ContextVar(
            "recording_contexts"
        )

        super().__init__(**kwargs)

        app = kwargs['app']
        self.app = app

        if self.instrument is not None:
            self.instrument.instrument_object(
                obj=self.app, query=mod_feedback_schema.Select.Query().app
            )
        else:
            pass

        if self.feedback_mode == mod_feedback_schema.FeedbackMode.WITH_APP_THREAD:
            self._start_manage_pending_feedback_results()

        self._tru_post_init()

    def __del__(self):
        # Can use to do things when this object is being garbage collected.
        pass

    def _start_manage_pending_feedback_results(self) -> None:
        """Start the thread that manages the queue of records with
        pending feedback results.
        
        This is meant to be run permentantly in a separate thread. It will
        remove records from the set `records_with_pending_feedback_results` as
        their feedback results are computed.
        """

        if self.manage_pending_feedback_results_thread is not None:
            raise RuntimeError("Manager Thread already started.")

        self.manage_pending_feedback_results_thread = threading.Thread(
            target=self._manage_pending_feedback_results,
            daemon=True  # otherwise this thread will keep parent alive
        )
        self.manage_pending_feedback_results_thread.start()

    def _manage_pending_feedback_results(self) -> None:
        """Manage the queue of records with pending feedback results.

        This is meant to be run permentantly in a separate thread. It will
        remove records from the set records_with_pending_feedback_results as
        their feedback results are computed.
        """

        while True:
            record = self.records_with_pending_feedback_results.peek()
            record.wait_for_feedback_results()
            self.records_with_pending_feedback_results.remove(record)

    def wait_for_feedback_results(
        self,
        feedback_timeout: Optional[float] = None
    ) -> List[mod_record_schema.Record]:
        """Wait for all feedbacks functions to complete.
         
        Args:
            feedback_timeout: Timeout in seconds for waiting for feedback
                results for each feedback function. Note that this is not the
                total timeout for this entire blocking call.

        Returns:
            A list of records that have been waited on. Note a record will be
                included even if a feedback computation for it failed or
                timedout.

        This applies to all feedbacks on all records produced by this app. This
        call will block until finished and if new records are produced while
        this is running, it will include them.
        """

        records = []

        while not self.records_with_pending_feedback_results.empty():
            record = self.records_with_pending_feedback_results.pop()
            record.wait_for_feedback_results(feedback_timeout=feedback_timeout)
            records.append(record)

        return records

    @classmethod
    def select_context(cls, app: Optional[Any] = None) -> Lens:
        """
        Try to find retriever components in the given `app` and return a lens to
        access the retrieved contexts that would appear in a record were these
        components to execute.
        """
        if app is None:
            raise ValueError(
                "Could not determine context selection without `app` argument."
            )

        # Checking by module name so we don't have to try to import either
        # langchain or llama_index beforehand.
        if type(app).__module__.startswith("langchain"):
            from trulens_eval.tru_chain import TruChain
            return TruChain.select_context(app)

        if type(app).__module__.startswith("llama_index"):
            from trulens_eval.tru_llama import TruLlama
            return TruLlama.select_context(app)

        elif type(app).__module__.startswith("nemoguardrails"):
            from trulens_eval.tru_rails import TruRails
            return TruRails.select_context(app)

        else:
            raise ValueError(
                f"Could not determine context from unrecognized `app` type {type(app)}."
            )

    def __hash__(self):
        return hash(id(self))

    def _tru_post_init(self):
        """
        Database-related initialization and additional data checks.

        DB:
            - Insert the app into the database.
            - Insert feedback function definitions into the database.

        Checks:
            - In deferred mode, try to serialize and deserialize feedback functions.
            - Check that feedback function selectors are likely to refer to expected
                app or record components.
        
        """

        if self.tru is None:
            if self.feedback_mode != mod_feedback_schema.FeedbackMode.NONE:
                from trulens_eval.tru import Tru
                logger.debug("Creating default tru.")
                self.tru = Tru()

        else:
            if self.feedback_mode == mod_feedback_schema.FeedbackMode.NONE:
                logger.warning(
                    "`tru` is specified but `feedback_mode` is FeedbackMode.NONE. "
                    "No feedback evaluation and logging will occur."
                )

        if self.tru is not None:
            self.db = self.tru.db

            self.db.insert_app(app=self)

            if self.feedback_mode != mod_feedback_schema.FeedbackMode.NONE:
                logger.debug("Inserting feedback function definitions to db.")

                for f in self.feedbacks:
                    self.db.insert_feedback_definition(f)

        else:
            if len(self.feedbacks) > 0:
                raise ValueError(
                    "Feedback logging requires `tru` to be specified."
                )

        if self.feedback_mode == mod_feedback_schema.FeedbackMode.DEFERRED:
            for f in self.feedbacks:
                # Try to load each of the feedback implementations. Deferred
                # mode will do this but we want to fail earlier at app
                # constructor here.
                try:
                    f.implementation.load()
                except Exception as e:
                    raise Exception(
                        f"Feedback function {f} is not loadable. Cannot use DEFERRED feedback mode. {e}"
                    ) from e

        if not self.selector_nocheck:

            dummy = self.dummy_record()

            for feedback in self.feedbacks:
                feedback.check_selectors(
                    app=self,
                    # Don't have a record yet, but use an empty one for the non-call related fields.
                    record=dummy,
                    warning=self.selector_check_warning
                )

    def main_call(self, human: str) -> str:
        """If available, a single text to a single text invocation of this app."""

        if self.__class__.main_acall is not App.main_acall:
            # Use the async version if available.
            return sync(self.main_acall, human)

        raise NotImplementedError()

    async def main_acall(self, human: str) -> str:
        """If available, a single text to a single text invocation of this app."""

        if self.__class__.main_call is not App.main_call:
            logger.warning("Using synchronous version of main call.")
            # Use the sync version if available.
            return await desync(self.main_call, human)

        raise NotImplementedError()

    def _extract_content(self, value, content_keys=['content']):
        """
        Extracts the 'content' from various data types commonly used by libraries
        like OpenAI, Canopy, LiteLLM, etc. This method navigates nested data
        structures (pydantic models, dictionaries, lists) to retrieve the
        'content' field. If 'content' is not directly available, it attempts to
        extract from known structures like 'choices' in a ChatResponse. This
        standardizes extracting relevant text or data from complex API responses
        or internal data representations.
        
        Args:
            value: The input data to extract content from. Can be a pydantic
                   model, dictionary, list, or basic data type.
        
        Returns:
            The extracted content, which may be a single value, a list of values,
            or a nested structure with content extracted from all levels.
        """
        if isinstance(value, pydantic.BaseModel):
            content = getattr(value, 'content', None)
            if content is not None:
                return content

            # If 'content' is not found, check for 'choices' attribute which indicates a ChatResponse
            choices = getattr(value, 'choices', None)
            if choices is not None:
                # Extract 'content' from the 'message' attribute of each _Choice in 'choices'
                return [
                    self._extract_content(choice.message) for choice in choices
                ]

            # Recursively extract content from nested pydantic models
            return {
                k: self._extract_content(v)
                if isinstance(v, (pydantic.BaseModel, dict, list)) else v
                for k, v in value.dict().items()
            }

        elif isinstance(value, dict):
            # Check for 'content' key in the dictionary
            for key in content_keys:
                content = value.get(key)
                if content is not None:
                    return content

            # Recursively extract content from nested dictionaries
            return {
                k: self._extract_content(v) if isinstance(v,
                                                          (dict, list)) else v
                for k, v in value.items()
            }

        elif isinstance(value, list):
            # Handle lists by extracting content from each item
            return [self._extract_content(item) for item in value]

        else:
            return value

    def main_input(
        self, func: Callable, sig: Signature, bindings: BoundArguments
    ) -> JSON:
        """
        Determine the main input string for the given function `func` with
        signature `sig` if it is to be called with the given bindings
        `bindings`.
        """

        # ignore self
        all_args = list(v for k, v in bindings.arguments.items() if k != "self")

        # If there is only one string arg, it is a pretty good guess that it is
        # the main input.

        # if have only containers of length 1, find the innermost non-container
        focus = all_args

        while not isinstance(focus, JSON_BASES) and len(focus) == 1:
            focus = focus[0]
            focus = self._extract_content(
                focus, content_keys=['content', 'input']
            )

            if not isinstance(focus, Sequence):
                logger.warning("Focus %s is not a sequence.", focus)
                break

        if isinstance(focus, JSON_BASES):
            return str(focus)

        # Otherwise we are not sure.
        logger.warning(
            "Unsure what the main input string is for the call to %s with args %s.",
            mod_python_utils.callable_name(func), all_args
        )

        # After warning, just take the first item in each container until a
        # non-container is reached.
        focus = all_args
        while not isinstance(focus, JSON_BASES) and len(focus) >= 1:
            focus = focus[0]
            focus = self._extract_content(focus)

            if not isinstance(focus, Sequence):
                logger.warning("Focus %s is not a sequence.", focus)
                break

        if isinstance(focus, JSON_BASES):
            return str(focus)

        logger.warning(
            "Could not determine main input/output of %s.", str(all_args)
        )

        return "Could not determine main input from " + str(all_args)

    def main_output(
        self, func: Callable, sig: Signature, bindings: BoundArguments, ret: Any
    ) -> JSON:
        """
        Determine the main out string for the given function `func` with
        signature `sig` after it is called with the given `bindings` and has
        returned `ret`.
        """

        # Use _extract_content to get the content out of the return value
        content = self._extract_content(ret, content_keys=['content', 'output'])

        if isinstance(content, str):
            return content

        if isinstance(content, float):
            return str(content)

        if isinstance(content, Dict):
            return str(next(iter(content.values()), ''))

        elif isinstance(content, Sequence):
            if len(content) > 0:
                return str(content[0])
            else:
                return "Could not determine main output from " + str(content)

        else:
            logger.warning("Could not determine main output from %s.", content)
            return str(
                content
            ) if content is not None else "Could not determine main output from " + str(
                content
            )

    # WithInstrumentCallbacks requirement
    def on_method_instrumented(self, obj: object, func: Callable, path: Lens):
        """
        Called by instrumentation system for every function requested to be
        instrumented by this app.
        """

        if id(obj) in self.instrumented_methods:

            funcs = self.instrumented_methods[id(obj)]

            if func in funcs:
                old_path = funcs[func]

                if path != old_path:
                    logger.warning(
                        "Method %s was already instrumented on path %s. "
                        "Calls at %s may not be recorded.", func, old_path, path
                    )

                return

            else:

                funcs[func] = path

        else:
            funcs = dict()
            self.instrumented_methods[id(obj)] = funcs
            funcs[func] = path

    # WithInstrumentCallbacks requirement
    def get_methods_for_func(
        self, func: Callable
    ) -> Iterable[Tuple[int, Callable, Lens]]:
        """
        Get the methods (rather the inner functions) matching the given `func`
        and the path of each.

        See [WithInstrumentCallbacks.get_methods_for_func][trulens_eval.instruments.WithInstrumentCallbacks.get_methods_for_func].
        """

        for _id, funcs in self.instrumented_methods.items():
            for f, path in funcs.items():
                if f == func:
                    yield (_id, f, path)

    # WithInstrumentCallbacks requirement
    def get_method_path(self, obj: object, func: Callable) -> Lens:
        """
        Get the path of the instrumented function `method` relative to this app.
        """

        # TODO: cleanup and/or figure out why references to objects change when executing langchain chains.

        funcs = self.instrumented_methods.get(id(obj))

        if funcs is None:
            logger.warning(
                "A new object of type %s at %s is calling an instrumented method %s. "
                "The path of this call may be incorrect.",
                mod_python_utils.class_name(type(obj)),
                mod_python_utils.id_str(obj),
                mod_python_utils.callable_name(func)
            )
            try:
                _id, _, path = next(iter(self.get_methods_for_func(func)))

            except Exception:
                logger.warning(
                    "No other objects use this function so cannot guess path."
                )
                return None

            logger.warning(
                "Guessing path of new object is %s based on other object (%s) using this function.",
                path, mod_python_utils.id_str(_id)
            )

            funcs = {func: path}

            self.instrumented_methods[id(obj)] = funcs

            return path

        else:
            if func not in funcs:
                logger.warning(
                    "A new object of type %s at %s is calling an instrumented method %s. "
                    "The path of this call may be incorrect.",
                    mod_python_utils.class_name(type(obj)),
                    mod_python_utils.id_str(obj),
                    mod_python_utils.callable_name(func)
                )

                try:
                    _id, _, path = next(iter(self.get_methods_for_func(func)))
                except Exception:
                    logger.warning(
                        "No other objects use this function so cannot guess path."
                    )
                    return None

                logger.warning(
                    "Guessing path of new object is %s based on other object (%s) using this function.",
                    path, mod_python_utils.id_str(_id)
                )

                return path

            else:

                return funcs.get(func)

    def json(self, *args, **kwargs):
        """Create a json string representation of this app."""
        # Need custom jsonification here because it is likely the model
        # structure contains loops.

        return json_str_of_obj(
            self, *args, instrument=self.instrument, **kwargs
        )

    def model_dump(self, *args, redact_keys: bool = False, **kwargs):
        # Same problem as in json.
        return jsonify(
            self,
            instrument=self.instrument,
            redact_keys=redact_keys,
            *args,
            **kwargs
        )

    # For use as a context manager.
    def __enter__(self):
        tracer = mod_trace.tracer_provider.trace()
        recording = tracer.__enter__()

        ctx = RecordingContext(app=self, tracer=(tracer, recording))
        recording.ctx = ctx

        token = self.recording_contexts.set(ctx)
        ctx.token = token

        return ctx

    # For use as a context manager.
    def __exit__(self, exc_type, exc_value, exc_tb):
        ctx = self.recording_contexts.get()

        assert ctx is not None, "Not in a tracing context."
        assert ctx.tracer is not None, "Not in a tracing context."

        self.recording_contexts.reset(ctx.token)
        ctx.tracer[0].__exit__(exc_type, exc_value, exc_tb)

        for record in ctx.tracer[1].context.tracer.records_of_recording(
                ctx.tracer[1]):
            ctx.records.append(record)

        #print("finished recording, have:")
        #for context, span in ctx.tracer[1].context.tracer.spans.items():
        #    print(context, span.__class__.__name__)

        if exc_type is not None:
            raise exc_value

        return

    # WithInstrumentCallbacks requirement
    def on_new_record(self, func) -> Iterable[RecordingContext]:
        """Called at the start of record creation.

        See
        [WithInstrumentCallbacks.on_new_record][trulens_eval.instruments.WithInstrumentCallbacks.on_new_record].
        """
        ctx = self.recording_contexts.get(contextvars.Token.MISSING)

        while ctx is not contextvars.Token.MISSING:
            yield ctx
            ctx = ctx.token.old_value

    # WithInstrumentCallbacks requirement
    def on_add_root_span(
        self,
        ctx: RecordingContext,
        span: mod_trace.Span,
    ) -> None:
        # print("got root span", ctx, span)
        pass

    # WithInstrumentCallbacks requirement
    def on_add_record(
        self,
        ctx: RecordingContext,
        func: Callable,
        sig: Signature,
        bindings: BoundArguments,
        ret: Any,
        error: Any,
        perf: Optional[mod_base_schema.Perf] = None,
        cost: Optional[mod_base_schema.Cost] = None,
        existing_record: Optional[mod_record_schema.Record] = None
    ) -> mod_record_schema.Record:
        """Called by instrumented methods if they use _new_record to construct a record call list.

        See [WithInstrumentCallbacks.on_add_record][trulens_eval.instruments.WithInstrumentCallbacks.on_add_record].
        """

        def build_record(
            calls: Iterable[mod_record_schema.RecordAppCall],
            record_metadata: JSON,
            existing_record: Optional[mod_record_schema.Record] = None
        ) -> mod_record_schema.Record:
            calls = list(calls)

            assert len(calls) > 0, "No information recorded in call."

            main_in = self.main_input(func, sig, bindings)
            main_out = self.main_output(func, sig, bindings, ret)

            updates = dict(
                main_input=jsonify(main_in),
                main_output=jsonify(main_out),
                main_error=jsonify(error),
                calls=calls,
                cost=cost,
                perf=perf,
                app_id=self.app_id,
                tags=self.tags,
                meta=jsonify(record_metadata)
            )

            if existing_record is not None:
                existing_record.update(**updates)
            else:
                existing_record = mod_record_schema.Record(**updates)

            return existing_record

        # Finishing record needs to be done in a thread lock, done there:
        record = ctx.finish_record(
            build_record, existing_record=existing_record
        )

        if error is not None:
            # May block on DB.
            self._handle_error(record=record, error=error)
            raise error

        # Will block on DB, but not on feedback evaluation, depending on
        # FeedbackMode:
        record.feedback_and_future_results = self._handle_record(record=record)
        if record.feedback_and_future_results is not None:
            record.feedback_results = [
                tup[1] for tup in record.feedback_and_future_results
            ]

        if record.feedback_and_future_results is None:
            return record

        if self.feedback_mode == mod_feedback_schema.FeedbackMode.WITH_APP_THREAD:
            # Add the record to ones with pending feedback.

            self.records_with_pending_feedback_results.add(record)

        elif self.feedback_mode == mod_feedback_schema.FeedbackMode.WITH_APP:
            # If in blocking mode ("WITH_APP"), wait for feedbacks to finished
            # evaluating before returning the record.

            record.wait_for_feedback_results()

        return record

    def _check_instrumented(self, func):
        """
        Issue a warning and some instructions if a function that has not been
        instrumented is being used in a `with_` call.
        """

        if not isinstance(func, Callable):
            raise TypeError(
                f"Expected `func` to be a callable, but got {mod_python_utils.class_name(type(func))}."
            )

        # If func is actually an object that implements __call__, check __call__
        # instead.
        if not (inspect.isfunction(func) or inspect.ismethod(func)):
            func = func.__call__

        if not mod_python_utils.safe_hasattr(
                func, mod_instruments.Instrument.INSTRUMENT):
            if mod_instruments.Instrument.INSTRUMENT in dir(func):
                # HACK009: Need to figure out the __call__ accesses by class
                # name/object name with relation to this check for
                # instrumentation because we keep hitting spurious warnings
                # here. This is a temporary workaround.
                return

            logger.warning(
                """
Function %s has not been instrumented. This may be ok if it will call a function
that has been instrumented exactly once. Otherwise unexpected results may
follow. You can use `AddInstruments.method` of `trulens_eval.instruments` before
you use the `%s` wrapper to make sure `%s` does get instrumented. `%s` method
`print_instrumented` may be used to see methods that have been instrumented.
""", func, mod_python_utils.class_name(self),
                mod_python_utils.callable_name(func),
                mod_python_utils.class_name(self)
            )

    async def awith_(
        self, func: CallableMaybeAwaitable[A, T], *args, **kwargs
    ) -> T:
        """
        Call the given async `func` with the given `*args` and `**kwargs` while
        recording, producing `func` results. The record of the computation is
        available through other means like the database or dashboard. If you
        need a record of this execution immediately, you can use `awith_record`
        or the `App` as a context mananger instead.
        """

        awaitable, _ = self.with_record(func, *args, **kwargs)

        if not isinstance(awaitable, Awaitable):
            raise TypeError(
                f"Expected `func` to be an async function or return an awaitable, but got {mod_python_utils.class_name(type(awaitable))}."
            )

        return await awaitable

    async def with_(self, func: Callable[[A], T], *args, **kwargs) -> T:
        """
        Call the given async `func` with the given `*args` and `**kwargs` while
        recording, producing `func` results. The record of the computation is
        available through other means like the database or dashboard. If you
        need a record of this execution immediately, you can use `awith_record`
        or the `App` as a context mananger instead.
        """

        res, _ = self.with_record(func, *args, **kwargs)

        return res

    def with_record(
        self,
        func: Callable[[A], T],
        *args,
        record_metadata: JSON = None,
        **kwargs
    ) -> Tuple[T, mod_record_schema.Record]:
        """
        Call the given `func` with the given `*args` and `**kwargs`, producing
        its results as well as a record of the execution.
        """

        self._check_instrumented(func)

        with self as ctx:
            ctx.record_metadata = record_metadata
            ret = func(*args, **kwargs)

        assert len(ctx.records) > 0, (
            f"Did not create any records. "
            f"This means that no instrumented methods were invoked in the process of calling {func}."
        )

        return ret, ctx.get()

    async def awith_record(
        self,
        func: Callable[[A], Awaitable[T]],
        *args,
        record_metadata: JSON = None,
        **kwargs
    ) -> Tuple[T, mod_record_schema.Record]:
        """
        Call the given `func` with the given `*args` and `**kwargs`, producing
        its results as well as a record of the execution.
        """

        awaitable, record = self.with_record(
            func, *args, record_metadata=record_metadata, **kwargs
        )
        if not isinstance(awaitable, Awaitable):
            raise TypeError(
                f"Expected `func` to be an async function or return an awaitable, but got {mod_python_utils.class_name(type(awaitable))}."
            )

        return await awaitable, record

    def _throw_dep_message(
        self, method, is_async: bool = False, with_record: bool = False
    ):
        # Raises a deprecation message for the various methods that pass through to
        # wrapped app while recording.

        cname = self.__class__.__name__

        iscall = method == "__call__"

        old_method = f"""{method}{"_with_record" if with_record else ""}"""
        if iscall:
            old_method = f"""call{"_with_record" if with_record else ""}"""
        new_method = f"""{"a" if is_async else ""}with_{"record" if with_record else ""}"""

        app_callable = f"""app.{method}"""
        if iscall:
            app_callable = f"app"

        raise AttributeError(
            f"""
`{old_method}` is deprecated; To record results of your app's execution, use one of these options to invoke your app:
    (1) Use the `{"a" if is_async else ""}with_{"record" if with_record else ""}` method:
        ```python
        app # your app
        tru_app_recorder: {cname} = {cname}(app, ...)
        result{", record" if with_record else ""} = {"await " if is_async else ""}tru_app_recorder.{new_method}({app_callable}, ...args/kwargs-to-{app_callable}...)
        ```
    (2) Use {cname} as a context manager: 
        ```python
        app # your app
        tru_app_recorder: {cname} = {cname}(app, ...)
        with tru_app_recorder{" as records" if with_record else ""}:
            result = {"await " if is_async else ""}{app_callable}(...args/kwargs-to-{app_callable}...)
        {"record = records.get()" if with_record else ""}
        ```
"""
        )

    def _add_future_feedback(
        self, future_or_result: Union[
            mod_feedback_schema.FeedbackResult,
            mod_python_utils.Future[mod_feedback_schema.FeedbackResult]]
    ) -> None:
        """
        Callback used to add feedback results to the database once they are
        done.
        
        See [_handle_record][trulens_eval.app.App._handle_record].
        """

        if isinstance(future_or_result, mod_python_utils.Future):
            res = future_or_result.result()
        else:
            res = future_or_result

        self.tru.add_feedback(res)

    def _handle_record(
        self,
        record: mod_record_schema.Record,
        feedback_mode: Optional[mod_feedback_schema.FeedbackMode] = None
    ) -> Optional[List[Tuple[mod_feedback.Feedback, mod_python_utils.
                             Future[mod_feedback_schema.FeedbackResult]]]]:
        """
        Write out record-related info to database if set and schedule feedback
        functions to be evaluated. If feedback_mode is provided, will use that
        mode instead of the one provided to constructor.
        """

        if feedback_mode is None:
            feedback_mode = self.feedback_mode

        if self.tru is None or self.feedback_mode is None:
            return None

        self.tru: Tru
        self.db: DB

        # Need to add record to db before evaluating feedback functions.
        record_id = self.tru.add_record(record=record)

        if len(self.feedbacks) == 0:
            return []

        # Add empty (to run) feedback to db.
        if feedback_mode == mod_feedback_schema.FeedbackMode.DEFERRED:
            for f in self.feedbacks:
                self.db.insert_feedback(
                    mod_feedback_schema.FeedbackResult(
                        name=f.name,
                        record_id=record_id,
                        feedback_definition_id=f.feedback_definition_id
                    )
                )

            return None

        elif feedback_mode in [mod_feedback_schema.FeedbackMode.WITH_APP,
                               mod_feedback_schema.FeedbackMode.WITH_APP_THREAD
                              ]:

            return self.tru._submit_feedback_functions(
                record=record,
                feedback_functions=self.feedbacks,
                app=self,
                on_done=self._add_future_feedback
            )

    def _handle_error(self, record: mod_record_schema.Record, error: Exception):
        if self.db is None:
            return

    def __getattr__(self, __name: str) -> Any:
        # A message for cases where a user calls something that the wrapped app
        # contains. We do not support this form of pass-through calls anymore.

        if mod_python_utils.safe_hasattr(self.app, __name):
            msg = ATTRIBUTE_ERROR_MESSAGE.format(
                attribute_name=__name,
                class_name=type(self).__name__,
                app_class_name=type(self.app).__name__
            )
            raise AttributeError(msg)

        else:
            raise AttributeError(
                f"'{type(self).__name__}' object has no attribute '{__name}'"
            )

    def dummy_record(
        self,
        cost: mod_base_schema.Cost = mod_base_schema.Cost(),
        perf: mod_base_schema.Perf = mod_base_schema.Perf.now(),
        ts: datetime.datetime = datetime.datetime.now(),
        main_input: str = "main_input are strings.",
        main_output: str = "main_output are strings.",
        main_error: str = "main_error are strings.",
        meta: Dict = {'metakey': 'meta are dicts'},
        tags: str = 'tags are strings'
    ) -> mod_record_schema.Record:
        """Create a dummy record with some of the expected structure without
        actually invoking the app.

        The record is a guess of what an actual record might look like but will
        be missing information that can only be determined after a call is made.

        All args are [Record][trulens_eval.schema.record.Record] fields except these:

            - `record_id` is generated using the default id naming schema.
            - `app_id` is taken from this recorder.
            - `calls` field is constructed based on instrumented methods. 
        """

        calls = []

        for methods in self.instrumented_methods.values():
            for func, lens in methods.items():

                component = lens.get_sole_item(self)

                if not hasattr(component, func.__name__):
                    continue
                method = getattr(component, func.__name__)

                sig = inspect.signature(method)

                method_serial = pyschema.FunctionOrMethod.of_callable(method)

                sample_args = {}
                for p in sig.parameters.values():
                    if p.default == inspect.Parameter.empty:
                        sample_args[p.name] = None
                    else:
                        sample_args[p.name] = p.default

                sample_call = mod_record_schema.RecordAppCall(
                    stack=[
                        mod_record_schema.RecordAppCallMethod(
                            path=lens, method=method_serial
                        )
                    ],
                    args=sample_args,
                    rets=None,
                    pid=0,
                    tid=0
                )

                calls.append(sample_call)

        return mod_record_schema.Record(
            app_id=self.app_id,
            calls=calls,
            cost=cost,
            perf=perf,
            ts=ts,
            main_input=main_input,
            main_output=main_output,
            main_error=main_error,
            meta=meta,
            tags=tags
        )

    def instrumented(self) -> Iterable[Tuple[Lens, JSON]]:
        """
        Iteration over instrumented components and their categories.
        """

        for q, c in instrumented_component_views(self.model_dump()):
            # Add the chain indicator so the resulting paths can be specified
            # for feedback selectors.
            q = Lens(
                path=(GetItemOrAttribute(item_or_attribute="__app__"),) + q.path
            )
            yield q, c

    def print_instrumented(self) -> None:
        """Print the instrumented components and methods."""

        print("Components:")
        self.print_instrumented_components()
        print("\nMethods:")
        self.print_instrumented_methods()

    def format_instrumented_methods(self) -> str:
        """Build a string containing a listing of instrumented methods."""

        return "\n".join(
            f"Object at 0x{obj:x}:\n\t" + "\n\t".join(
                f"{m} with path {mod_feedback_schema.Select.App + path}"
                for m, path in p.items()
            )
            for obj, p in self.instrumented_methods.items()
        )

    def print_instrumented_methods(self) -> None:
        """Print instrumented methods."""

        print(self.format_instrumented_methods())

    def print_instrumented_components(self) -> None:
        """Print instrumented components and their categories."""

        object_strings = []

        for t in self.instrumented():
            t: Tuple[Lens, JSON]
            path = Lens(t[0].path[1:])
            obj = next(iter(path.get(self)))
            object_strings.append(
                f"\t{type(obj).__name__} ({obj.__class__.__name__}) at 0x{id(obj):x} with path {str(t[0])}"
            )

        print("\n".join(object_strings))


# NOTE: Cannot App.model_rebuild here due to circular imports involving tru.Tru
# and database.base.DB. Will rebuild each App subclass instead.<|MERGE_RESOLUTION|>--- conflicted
+++ resolved
@@ -298,13 +298,8 @@
     """Mapping of instrumented methods (by id(.) of owner object and the
     function) to their path in this app."""
 
-<<<<<<< HEAD
-    records_with_pending_feedback_results: mod_python_utils.Queue[mod_record_schema.Record] = \
-        pydantic.Field(exclude=True, default_factory=lambda: mod_python_utils.Queue(maxsize=1024))
-=======
     records_with_pending_feedback_results: BlockingSet[mod_record_schema.Record] = \
         pydantic.Field(exclude=True, default_factory=BlockingSet)
->>>>>>> 03a88cdf
     """Records produced by this app which might have yet to finish
     feedback runs."""
 
