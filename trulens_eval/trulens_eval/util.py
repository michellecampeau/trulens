"""
Utilities.

Do not import anything from trulens_eval here.
"""

from __future__ import annotations

import abc
from enum import Enum
<<<<<<< HEAD
import importlib
=======
from inspect import stack
>>>>>>> 8d63d35f
import itertools
import json
import logging
from multiprocessing.context import TimeoutError
from multiprocessing.pool import AsyncResult
from multiprocessing.pool import ThreadPool
from pathlib import Path
from queue import Queue
from threading import Thread
from time import sleep
from types import ModuleType
from typing import (
    Any, Callable, Dict, Hashable, Iterable, Iterator, List, Optional, Sequence,
    Set, Tuple, TypeVar, Union
)

from merkle_json import MerkleJson
from munch import Munch as Bunch
import pandas as pd
import pydantic

logger = logging.getLogger(__name__)

T = TypeVar("T")

UNICODE_CHECK = "✅"
UNCIODE_YIELD = "⚡"

# Collection utilities


def first(seq: Sequence[T]) -> T:
    return seq[0]


def second(seq: Sequence[T]) -> T:
    return seq[1]


def third(seq: Sequence[T]) -> T:
    return seq[2]


# Generator utils


def iterable_peek(it: Iterable[T]) -> Tuple[T, Iterable[T]]:
    iterator = iter(it)
    item = next(iterator)
    return item, itertools.chain([item], iterator)


# JSON utilities

JSON_BASES = (str, int, float, type(None))
JSON_BASES_T = Union[str, int, float, type(None)]
# JSON = (List, Dict) + JSON_BASES
# JSON_T = Union[JSON_BASES_T, List, Dict]
JSON = Union[JSON_BASES_T, Dict[str, Any]]
# want: Union[JSON_BASES_T, Dict[str, JSON]] but this will result in loop at some point

mj = MerkleJson()


def is_empty(obj):
    try:
        return len(obj) == 0
    except Exception:
        return False


def is_noserio(obj):
    """
    Determines whether the given json object represents some non-serializable
    object. See `noserio`.
    """
    return isinstance(obj, dict) and "_NON_SERIALIZED_OBJECT" in obj


def noserio(obj, **extra: Dict) -> dict:
    """
    Create a json structure to represent a non-serializable object. Any
    additional keyword arguments are included.
    """

    inner = {
        "id": id(obj),
        "class": obj.__class__.__name__,
        "module": obj.__class__.__module__,
        "bases": list(map(lambda b: b.__name__, obj.__class__.__bases__))
    }
    inner.update(extra)

    return {'_NON_SERIALIZED_OBJECT': inner}


def obj_id_of_obj(obj: dict, prefix="obj"):
    """
    Create an id from a json-able structure/definition. Should produce the same
    name if definition stays the same.
    """

    return f"{prefix}_hash_{mj.hash(obj)}"


def json_str_of_obj(obj: Any, *args, **kwargs) -> str:
    """
    Encode the given json object as a string.
    """

    if isinstance(obj, pydantic.BaseModel):
        kwargs['encoder'] = json_default
        return obj.json(*args, **kwargs)

    return json.dumps(obj, default=json_default)


def json_default(obj: Any) -> str:
    """
    Produce a representation of an object which cannot be json-serialized.
    """

    # obj = jsonify(obj)

    # Try the encoders included with pydantic first (should handle things like
    # Datetime):
    try:
        return pydantic.json.pydantic_encoder(obj)
    except:
        pass

    #if isinstance(obj, Enum):
    #    return obj.name
    
    #if isinstance(obj, dict):
    #    return 

    #if isinstance(obj, pydantic.BaseModel):
    #    try:
    #        return json.dumps(obj.json())
    #    except Exception as e:
    #        return noserio(obj, exception=e)

    # Intentionally not including much in this indicator to make sure the model
    # hashing procedure does not get randomized due to something here.

    return noserio(obj)


def jsonify(obj: Any, dicted=None) -> JSON:
    """
    Convert the given object into types that can be serialized in json.
    """

    dicted = dicted or dict()

    if isinstance(obj, JSON_BASES):
        return obj

    if isinstance(obj, Path):
        return str(obj)

    if type(obj) in pydantic.json.ENCODERS_BY_TYPE:
        return obj
    # if isinstance(obj, Enum):
    #    return str(obj)

    if id(obj) in dicted:
        return {'_CIRCULAR_REFERENCE': id(obj)}

    new_dicted = {k: v for k, v in dicted.items()}

    if isinstance(obj, Enum):
        return obj.name

    if isinstance(obj, Dict):
        temp = {}
        new_dicted[id(obj)] = temp
        temp.update({k: jsonify(v, dicted=new_dicted) for k, v in obj.items()})
        return temp

    elif isinstance(obj, Sequence):
        temp = []
        new_dicted[id(obj)] = temp
        for x in (jsonify(v, dicted=new_dicted) for v in obj):
            temp.append(x)
        return temp

    elif isinstance(obj, Set):
        temp = []
        new_dicted[id(obj)] = temp
        for x in (jsonify(v, dicted=new_dicted) for v in obj):
            temp.append(x)
        return temp

    elif isinstance(obj, pydantic.BaseModel):
        temp = {}
        new_dicted[id(obj)] = temp
        temp.update(
            {
                k: jsonify(getattr(obj, k), dicted=new_dicted)
                for k in obj.__fields__
            }
        )
        return temp

    else:
        logger.debug(
            f"Don't know how to jsonify an object '{str(obj)[0:32]}' of type '{type(obj)}'."
        )

        return noserio(obj)


def leaf_queries(obj_json: JSON, query: JSONPath = None) -> Iterable[JSONPath]:
    """
    Get all queries for the given object that select all of its leaf values.
    """

    query = query or JSONPath()

    if isinstance(obj_json, JSON_BASES):
        yield query

    elif isinstance(obj_json, Dict):
        for k, v in obj_json.items():
            sub_query = query[k]
            for res in leaf_queries(obj_json[k], sub_query):
                yield res

    elif isinstance(obj_json, Sequence):
        for i, v in enumerate(obj_json):
            sub_query = query[i]
            for res in leaf_queries(obj_json[i], sub_query):
                yield res

    else:
        yield query


def all_queries(obj: Any, query: JSONPath = None) -> Iterable[JSONPath]:
    """
    Get all queries for the given object.
    """

    query = query or JSONPath()

    if isinstance(obj, JSON_BASES):
        yield query

    elif isinstance(obj, pydantic.BaseModel):
        yield query

        for k in obj.__fields__:
            v = getattr(obj, k)
            sub_query = query[k]
            for res in all_queries(v, sub_query):
                yield res

    elif isinstance(obj, Dict):
        yield query

        for k, v in obj.items():
            sub_query = query[k]
            for res in all_queries(obj[k], sub_query):
                yield res

    elif isinstance(obj, Sequence):
        yield query

        for i, v in enumerate(obj):
            sub_query = query[i]
            for res in all_queries(obj[i], sub_query):
                yield res

    else:
        yield query


def all_objects(obj: Any,
                query: JSONPath = None) -> Iterable[Tuple[JSONPath, Any]]:
    """
    Get all queries for the given object.
    """

    query = query or JSONPath()

    if isinstance(obj, JSON_BASES):
        yield (query, obj)

    elif isinstance(obj, pydantic.BaseModel):
        yield (query, obj)

        for k in obj.__fields__:
            v = getattr(obj, k)
            sub_query = query[k]
            for res in all_objects(v, sub_query):
                yield res

    elif isinstance(obj, Dict):
        yield (query, obj)

        for k, v in obj.items():
            sub_query = query[k]
            for res in all_objects(obj[k], sub_query):
                yield res

    elif isinstance(obj, Sequence):
        yield (query, obj)

        for i, v in enumerate(obj):
            sub_query = query[i]
            for res in all_objects(obj[i], sub_query):
                yield res

    else:
        yield (query, obj)


def leafs(obj: Any) -> Iterable[Tuple[str, Any]]:
    for q in leaf_queries(obj):
        path_str = _query_str(q)
        val = _project(q._path, obj)
        yield (path_str, val)


def matching_queries(obj: Any, match: Callable) -> Iterable[JSONPath]:
    for q in all_queries(obj):
        val = _project(q._path, obj)
        if match(q, val):
            yield q


def matching_objects(obj: Any,
                     match: Callable) -> Iterable[Tuple[JSONPath, Any]]:
    for q, val in all_objects(obj):
        if match(q, val):
            yield (q, val)


def _query_str(query: JSONPath) -> str:

    def render(ks):
        if len(ks) == 0:
            return ""

        first = ks[0]
        if len(ks) > 1:
            rest = ks[1:]
        else:
            rest = ()

        if isinstance(first, str):
            return f".{first}{render(rest)}"
        elif isinstance(first, int):
            return f"[{first}]{render(rest)}"
        else:
            RuntimeError(
                f"Don't know how to render path element {first} of type {type(first)}."
            )

    return "Record" + render(query._path)


@staticmethod
def set_in_json(query: JSONPath, in_json: JSON, val: JSON) -> JSON:
    return _set_in_json(query._path, in_json=in_json, val=val)


@staticmethod
def _set_in_json(path, in_json: JSON, val: JSON) -> JSON:
    if len(path) == 0:
        if isinstance(in_json, Dict):
            assert isinstance(val, Dict)
            in_json = {k: v for k, v in in_json.items()}
            in_json.update(val)
            return in_json

        assert in_json is None, f"Cannot set non-None json object: {in_json}"

        return val

    if len(path) == 1:
        first = path[0]
        rest = []
    else:
        first = path[0]
        rest = path[1:]

    if isinstance(first, str):
        if isinstance(in_json, Dict):
            in_json = {k: v for k, v in in_json.items()}
            if not first in in_json:
                in_json[first] = None
        elif in_json is None:
            in_json = {first: None}
        else:
            raise RuntimeError(
                f"Do not know how to set path {path} in {in_json}."
            )

        in_json[first] = _set_in_json(
            path=rest, in_json=in_json[first], val=val
        )
        return in_json

    elif isinstance(first, int):
        if isinstance(in_json, Sequence):
            # In case it is some immutable sequence. Also copy.
            in_json = list(in_json)
        elif in_json is None:
            in_json = []
        else:
            raise RuntimeError(
                f"Do not know how to set path {path} in {in_json}."
            )

        while len(in_json) <= first:
            in_json.append(None)

        in_json[first] = _set_in_json(
            path=rest, in_json=in_json[first], val=val
        )
        return in_json

    else:
        raise RuntimeError(f"Do not know how to set path {path} in {in_json}.")


# TODO: remove
def _project(path: List, obj: Any):
    if len(path) == 0:
        return obj

    first = path[0]
    if len(path) > 1:
        rest = path[1:]
    else:
        rest = ()

    if isinstance(first, str):
        if isinstance(obj, pydantic.BaseModel):
            if not hasattr(obj, first):
                logger.warn(
                    f"Cannot project {str(obj)[0:32]} with path {path} because {first} is not an attribute here."
                )
                return None
            return _project(path=rest, obj=getattr(obj, first))

        elif isinstance(obj, Dict):
            if first not in obj:
                logger.warn(
                    f"Cannot project {str(obj)[0:32]} with path {path} because {first} is not a key here."
                )
                return None
            return _project(path=rest, obj=obj[first])

        else:
            logger.warn(
                f"Cannot project {str(obj)[0:32]} with path {path} because object is not a dict or model."
            )
            return None

    elif isinstance(first, int):
        if not isinstance(obj, Sequence) or first >= len(obj):
            logger.warn(f"Cannot project {str(obj)[0:32]} with path {path}.")
            return None

        return _project(path=rest, obj=obj[first])
    else:
        raise RuntimeError(
            f"Don't know how to locate element with key of type {first}"
        )


class WithClassInfo(pydantic.BaseModel):
    """
    Mixin to track class information to aid in querying serialized components
    without having to deserialize them.
    """

    _: Class 

    def __init__(self, **kwargs):
        super().__init__(_ = Class.of_class(self.__class__), **kwargs)

    @staticmethod
    def of_object(obj: object):
        



class SerialModel(pydantic.BaseModel):
    """
    Trulens-specific additions on top of pydantic models. Includes utilities to help serialization mostly.
    """

    def update(self, **d):
        for k, v in d.items():
            setattr(self, k, v)

        return self


# JSONPath, a container for selector/accessors/setters of data stored in a json
# structure. Cannot make abstract since pydantic will try to initialize it.
class Step(SerialModel):  #, abc.ABC):
    """
    A step in a selection path.
    """

    @classmethod
    def __get_validator__(cls):
        yield cls.validate

    @classmethod
    def validate(cls, d):
        if not isinstance(d, Dict):
            return d

        ATTRIBUTE_TYPE_MAP = {
            'item': GetItem,
            'index': GetIndex,
            'attribute': GetAttribute,
            'item_or_attribute': GetItemOrAttribute,
            'start': GetSlice,
            'stop': GetSlice,
            'step': GetSlice,
            'items': GetItems,
            'indices': GetIndices
        }

        a = next(iter(d.keys()))
        if a in ATTRIBUTE_TYPE_MAP:
            return ATTRIBUTE_TYPE_MAP[a](**d)
        else:
            raise RuntimeError(f"Don't know how to deserialize Step with {d}.")

    # @abc.abstractmethod
    def __call__(self, obj: Any) -> Iterable[Any]:
        """
        Get the element of `obj`, indexed by `self`.
        """
        raise NotImplementedError()

    # @abc.abstractmethod
    def set(self, obj: Any, val: Any) -> Any:
        """
        Set the value(s) indicated by self in `obj` to value `val`.
        """
        raise NotImplementedError()


class GetAttribute(Step):
    attribute: str

    def __hash__(self):
        return hash(self.attribute)

    def __call__(self, obj: Any) -> Iterable[Any]:
        if hasattr(obj, self.attribute):
            yield getattr(obj, self.attribute)
        else:
            raise ValueError(
                f"Object {obj} does not have attribute: {self.attribute}"
            )

    def set(self, obj: Any, val: Any) -> Any:
        if obj is None:
            obj = Bunch()

        if hasattr(obj, self.attribute):
            setattr(obj, self.attribute, val)
            return obj
        else:
            # might fail
            setattr(obj, self.attribute, val)
            return obj

    def __repr__(self):
        return f".{self.attribute}"


class GetIndex(Step):
    index: int

    def __hash__(self):
        return hash(self.index)

    def __call__(self, obj: Sequence[T]) -> Iterable[T]:
        if isinstance(obj, Sequence):
            if len(obj) > self.index:
                yield obj[self.index]
            else:
                raise IndexError(f"Index out of bounds: {self.index}")
        else:
            raise ValueError(f"Object {obj} is not a sequence.")

    def set(self, obj: Any, val: Any) -> Any:
        if obj is None:
            obj = []

        assert isinstance(obj, Sequence), "Sequence expected."

        if self.index >= 0:
            while len(obj) <= self.index:
                obj.append(None)

        obj[self.index] = val
        return obj

    def __repr__(self):
        return f"[{self.index}]"


class GetItem(Step):
    item: str

    def __hash__(self):
        return hash(self.item)

    def __call__(self, obj: Dict[str, T]) -> Iterable[T]:
        if isinstance(obj, Dict):
            if self.item in obj:
                yield obj[self.item]
            else:
                raise KeyError(f"Key not in dictionary: {self.item}")
        else:
            raise ValueError(f"Object {obj} is not a dictionary.")

    def set(self, obj: Any, val: Any) -> Any:
        if obj is None:
            obj = dict()

        assert isinstance(obj, Dict), "Dictionary expected."

        obj[self.item] = val
        return obj

    def __repr__(self):
        return f"[{repr(self.item)}]"


class GetItemOrAttribute(Step):
    # For item/attribute agnostic addressing.

    item_or_attribute: str  # distinct from "item" for deserialization

    def __hash__(self):
        return hash(self.item)

    def __call__(self, obj: Dict[str, T]) -> Iterable[T]:
        if isinstance(obj, Dict):
            if self.item_or_attribute in obj:
                yield obj[self.item_or_attribute]
            else:
                raise KeyError(
                    f"Key not in dictionary: {self.item_or_attribute}"
                )
        else:
            if hasattr(obj, self.item_or_attribute):
                yield getattr(obj, self.item_or_attribute)
            else:
                raise ValueError(
                    f"Object {obj} does not have item or attribute {self.item_or_attribute}."
                )

    def set(self, obj: Any, val: Any) -> Any:
        if obj is None:
            obj = dict()

        if isinstance(obj, Dict):
            obj[self.item_or_attribute] = val
        else:
            setattr(obj, self.item_or_attribute)

        return obj

    def __repr__(self):
        return f".{self.item_or_attribute}"


class GetSlice(Step):
    start: Optional[int]
    stop: Optional[int]
    step: Optional[int]

    def __hash__(self):
        return hash((self.start, self.stop, self.step))

    def __call__(self, obj: Sequence[T]) -> Iterable[T]:
        if isinstance(obj, Sequence):
            lower, upper, step = slice(self.start, self.stop,
                                       self.step).indices(len(obj))
            for i in range(lower, upper, step):
                yield obj[i]
        else:
            raise ValueError("Object is not a sequence.")

    def set(self, obj: Any, val: Any) -> Any:
        if obj is None:
            obj = []

        assert isinstance(obj, Sequence), "Sequence expected."

        lower, upper, step = slice(self.start, self.stop,
                                   self.step).indices(len(obj))

        for i in range(lower, upper, step):
            obj[i] = val

        return obj

    def __repr__(self):
        pieces = ":".join(
            [
                "" if p is None else str(p)
                for p in (self.start, self.stop, self.step)
            ]
        )
        if pieces == "::":
            pieces = ":"

        return f"[{pieces}]"


class GetIndices(Step):
    indices: Sequence[int]

    def __hash__(self):
        return hash(tuple(self.indices))

    def __call__(self, obj: Sequence[T]) -> Iterable[T]:
        if isinstance(obj, Sequence):
            for i in self.indices:
                yield obj[i]
        else:
            raise ValueError("Object is not a sequence.")

    def set(self, obj: Any, val: Any) -> Any:
        if obj is None:
            obj = []

        assert isinstance(obj, Sequence), "Sequence expected."

        for i in self.indices:
            if i >= 0:
                while len(obj) <= i:
                    obj.append(None)

            obj[i] = val

        return obj

    def __repr__(self):
        return f"[{','.join(map(str, self.indices))}]"


class GetItems(Step):
    items: Sequence[str]

    def __hash__(self):
        return hash(tuple(self.items))

    def __call__(self, obj: Dict[str, T]) -> Iterable[T]:
        if isinstance(obj, Dict):
            for i in self.items:
                yield obj[i]
        else:
            raise ValueError("Object is not a dictionary.")

    def set(self, obj: Any, val: Any) -> Any:
        if obj is None:
            obj = dict()

        assert isinstance(obj, Dict), "Dictionary expected."

        for i in self.items:
            obj[i] = val

        return obj

    def __repr__(self):
        return f"[{','.join(self.indices)}]"


class JSONPath(SerialModel):
    """
    Utilitiy class for building JSONPaths.

    Usage:
    
    ```python

        JSONPath().record[5]['somekey]
    ```
    """

    path: Tuple[Step, ...]

    def __init__(self, path: Optional[Tuple[Step, ...]] = None):

        super().__init__(path=path or ())

    def __str__(self):
        return "*" + ("".join(map(repr, self.path)))

    def __repr__(self):
        return "JSONPath()" + ("".join(map(repr, self.path)))

    def __hash__(self):
        return hash(self.path)

    def __len__(self):
        return len(self.path)

    #@staticmethod
    #def parse_obj(d):
    #    path = tuple(map(Step.parse_obj, d['path']))
    #    return JSONPath(path=path)

    def set(self, obj: Any, val: Any) -> Any:
        if len(self.path) == 0:
            return val

        first = self.path[0]
        rest = JSONPath(path=self.path[1:])

        try:
            firsts = first(obj)
            first_obj, firsts = iterable_peek(firsts)

        except (ValueError, IndexError, KeyError, AttributeError):

            # `first` points to an element that does not exist, use `set` to create a spot for it.
            obj = first.set(obj, None)  # will create a spot for `first`
            firsts = first(obj)

        for first_obj in firsts:
            obj = first.set(
                obj,
                rest.set(first_obj, val),
            )

        return obj

    def get_sole_item(self, obj: Any) -> Any:
        return next(self.__call__(obj))

    def __call__(self, obj: Any) -> Iterable[Any]:
        if len(self.path) == 0:
            yield obj
            return

        first = self.path[0]
        if len(self.path) == 1:
            rest = JSONPath(path=())
        else:
            rest = JSONPath(path=self.path[1:])

        for first_selection in first.__call__(obj):
            for rest_selection in rest.__call__(first_selection):
                yield rest_selection

    def _append(self, step: Step) -> JSONPath:
        return JSONPath(path=self.path + (step,))

    def __getitem__(
        self, item: int | str | slice | Sequence[int] | Sequence[str]
    ) -> JSONPath:
        if isinstance(item, int):
            return self._append(GetIndex(index=item))
        if isinstance(item, str):
            return self._append(GetItemOrAttribute(item_or_attribute=item))
        if isinstance(item, slice):
            return self._append(
                GetSlice(start=item.start, stop=item.stop, step=item.step)
            )
        if isinstance(item, Sequence):
            item = tuple(item)
            if all(isinstance(i, int) for i in item):
                return self._append(GetIndices(indices=item))
            elif all(isinstance(i, str) for i in item):
                return self._append(GetItems(items=item))
            else:
                raise TypeError(
                    f"Unhandled sequence item types: {list(map(type, item))}. "
                    f"Note mixing int and str is not allowed."
                )

        raise TypeError(f"Unhandled item type {type(item)}.")

    def __getattr__(self, attr: str) -> JSONPath:
        return self._append(GetItemOrAttribute(item_or_attribute=attr))


# Python utilities


class SingletonPerName():
    """
    Class for creating singleton instances except there being one instance max,
    there is one max per different `name` argument. If `name` is never given,
    reverts to normal singleton behaviour.
    """

    # Hold singleton instances here.
    instances: Dict[Hashable, 'SingletonPerName'] = dict()

    def __new__(cls, name: str = None, *args, **kwargs):
        """
        Create the singleton instance if it doesn't already exist and return it.
        """

        key = cls.__name__, name

        if key not in cls.instances:
            logger.debug(
                f"*** Creating new {cls.__name__} singleton instance for name = {name} ***"
            )
            SingletonPerName.instances[key] = super().__new__(cls)

        return SingletonPerName.instances[key]


# Threading utilities


class TP(SingletonPerName):  # "thread processing"

    # Store here stacks of calls to various thread starting methods so that we can retrieve
    # the trace of calls that caused a thread to start.
    # pre_run_stacks = dict()

    def __init__(self):
        if hasattr(self, "thread_pool"):
            # Already initialized as per SingletonPerName mechanism.
            return

        # TODO(piotrm): if more tasks than `processes` get added, future ones
        # will block and earlier ones may never start executing.
        self.thread_pool = ThreadPool(processes=1024)
        self.running = 0
        self.promises = Queue(maxsize=1024)

    def runrepeatedly(self, func: Callable, rpm: float = 6, *args, **kwargs):

        def runner():
            while True:
                func(*args, **kwargs)
                sleep(60 / rpm)

        self.runlater(runner)

    @staticmethod
    def _thread_target_wrapper(stack, func, *args, **kwargs):
        """
        Wrapper for a function that is started by threads. This is needed to
        record the call stack prior to thread creation as in python threads do
        not inherit the stack. Our instrumentation, however, relies on walking
        the stack and need to do this to the frames prior to thread starts.
        """

        # Keep this for looking up via get_local_in_call_stack .
        pre_start_stack = stack

        return func(*args, **kwargs)

    def _thread_starter(self, func, args, kwargs):
        present_stack = stack()

        prom = self.thread_pool.apply_async(
            self._thread_target_wrapper,
            args=(present_stack, func) + args,
            kwds=kwargs
        )
        return prom

        # thread = Thread(target=func, args=args, kwargs=kwargs)
        # thread.start()
        # self.pre_run_stacks[thread_id] = stack()

    def runlater(self, func: Callable, *args, **kwargs) -> None:
        # prom = self.thread_pool.apply_async(func, args=args, kwds=kwargs)
        prom = self._thread_starter(func, args, kwargs)
        self.promises.put(prom)

    def promise(self, func: Callable[..., T], *args, **kwargs) -> AsyncResult:
        # prom = self.thread_pool.apply_async(func, args=args, kwds=kwargs)
        prom = self._thread_starter(func, args, kwargs)
        self.promises.put(prom)

        return prom

    def finish(self, timeout: Optional[float] = None) -> int:
        logger.debug(f"Finishing {self.promises.qsize()} task(s).")

        timeouts = []

        while not self.promises.empty():
            prom = self.promises.get()
            try:
                prom.get(timeout=timeout)
            except TimeoutError:
                timeouts.append(prom)

        for prom in timeouts:
            self.promises.put(prom)

        if len(timeouts) == 0:
            logger.debug("Done.")
        else:
            logger.debug("Some tasks timed out.")

        return len(timeouts)

    def _status(self) -> List[str]:
        rows = []

        for p in self.thread_pool._pool:
            rows.append([p.is_alive(), str(p)])

        return pd.DataFrame(rows, columns=["alive", "thread"])

<<<<<<< HEAD
# python instrumentation utilities

class Module(SerialModel):
    package_name: str
    module_name: str

    def of_module(mod: ModuleType) -> 'Module':
        return Module(package_name=mod.__package__, module_name=mod.__name__)

    def of_module_name(module_name: str) -> 'Module':
        mod = importlib.import_module(module_name)
        package_name = mod.__package__
        return Module(package_name=package_name, module_name=module_name)

    def load(self) -> ModuleType:
        return importlib.import_module(
            self.module_name, package=self.package_name
        )


class Class(SerialModel):
    """
    A python class by name.
    """

    name: str

    module: Module

    @staticmethod
    def of_class(cls: type) -> 'Class':
        return Class(
            name=cls.__name__, module=Module.of_module_name(cls.__module__)
        )

    def load(self) -> type:  # class
        try:
            mod = self.module.load()
            return getattr(mod, self.name)

        except Exception as e:
            raise RuntimeError(f"Could not load class {self} because {e}.")


class Obj(SerialModel):
    """
    An object that may or may not be serializable. Do not use for base types
    that don't have a class.
    """

    cls: Class

    # From id(obj), identifiers memory location of a python object. Use this for
    # handling loops in JSON objects.
    id: int

    # For objects that can be easily reconstructed, provide their kwargs here.
    init_kwargs: Optional[Dict] = None

    @staticmethod
    def of_object(obj: object, cls: Optional[type] = None) -> 'Obj':
        if cls is None:
            cls = obj.__class__

        if isinstance(obj, pydantic.BaseModel):
            init_kwargs = obj.dict()
        else:
            init_kwargs = None

        return Obj(cls=Class.of_class(cls), id=id(obj), init_kwargs=init_kwargs)

    def load(self) -> object:
        cls = self.cls.load()

        if issubclass(cls, pydantic.BaseModel) and self.init_kwargs is not None:
            return cls(**self.init_kwargs)
        else:
            raise RuntimeError(f"Do not know how to load object {self}.")


# FunctionOrMethod = Union[Function, Method]

class FunctionOrMethod(SerialModel):  #, abc.ABC):
    @staticmethod
    def pick(**kwargs):
        if 'obj' in kwargs:
            return Method(**kwargs)
        elif 'cls' in kwargs:
            return Function(**kwargs)

    @classmethod
    def __get_validator__(cls):
        yield cls.validate
    
    @classmethod
    def validate(cls, d) -> 'FunctionOrMethod':
        if isinstance(d, Function):
            return d
        elif isinstance(d, Method):
            return d
        elif isinstance(d, Dict):
            return FunctionOrMethod.pick(**d)
        else:
            raise RuntimeError(f"Unhandled FunctionOrMethod source of type {type(d)}.")

    @staticmethod
    def of_callable(c: Callable) -> 'FunctionOrMethod':
        if hasattr(c, "__self__"):
            return Method.of_method(c, obj=getattr(c, "__self__"))
        else:
            return Function.of_function(c)

    #@abc.abstractmethod
    def load(self) -> Callable:
        raise NotImplementedError()


class MethodIdent(SerialModel):
    """
    Identifier of a method (as opposed to a serialization of the method itself).
    """

    module_name: str
    class_name: str
    method_name: str

    @staticmethod
    def of_method(
        method: Callable,
        cls: Optional[type] = None,
        obj: Optional[object] = None
    ) -> 'Method':
        if obj is None:
            assert hasattr(
                method, "__self__"
            ), f"Expected a method (maybe it is a function?): {method}"
            obj = method.__self__

        if cls is None:
            cls = obj.__class__

        module_name = cls.__module__

        return MethodIdent(
            module_name=module_name,
            class_name=cls.__name__,
            method_name=method.__name__
        )


class Method(FunctionOrMethod):
    """
    A python method. A method belongs to some class in some module and must have
    a pre-bound self object. The location of the method is encoded in `obj`
    alongside self.
    """

    obj: Obj
    name: str

    @staticmethod
    def of_method(
        meth: Callable,
        cls: Optional[type] = None,
        obj: Optional[object] = None
    ) -> 'Method':
        if obj is None:
            assert hasattr(
                meth, "__self__"
            ), f"Expected a method (maybe it is a function?): {meth}"
            obj = meth.__self__

        if cls is None:
            cls = obj.__class__

        obj_json = Obj.of_object(obj, cls=cls)

        return Method(obj=obj_json, name=meth.__name__)

    def load(self) -> Callable:
        obj = self.obj.load()
        return getattr(obj, self.name)

    # @staticmethod
    # def parse_obj(o: Dict) -> 'Method':
    #    return Method(obj=Obj.parse_obj(o['obj']), name=o['name'])


class Function(FunctionOrMethod):
    """
    A python function.
    """

    module: Module
    cls: Optional[Class]
    name: str

    @staticmethod
    def of_function(
        func: Callable,
        module: Optional[ModuleType] = None,
        cls: Optional[type] = None
    ) -> 'Function':  # actually: class

        if module is None:
            module = Module.of_module_name(func.__module__)

        if cls is not None:
            cls = Class.of_class(cls)

        return Function(cls=cls, module=module, name=func.__name__)

    def load(self) -> Callable:
        if self.cls is not None:
            cls = self.cls.load()
            return getattr(cls, self.name)
        else:
            mod = self.module.load()
            return getattr(mod, self.name)

    # @staticmethod
    # def parse_obj(o: Dict) -> 'Function':
    #    return Function(
    #        module=Module.parse_obj(o['module']),
    #        cls=Obj.parse_obj(o['cls']) if o['cls'] is not None else None,
    #        name=o['name']
    #    )
=======

def get_local_in_call_stack(
    key: str,
    func: Callable[[Callable], bool],
    offset: int = 1
) -> Optional[Any]:
    """
    Get the value of the local variable named `key` in the stack at the nearest
    frame executing a function which `func` recognizes (returns True on).
    Returns None if `func` does not recognize the correct function. Raises
    RuntimeError if a function is recognized but does not have `key` in its
    locals.

    This method works across threads as long as they are started using the TP
    class above.

    """

    frames = stack()[offset + 1:]  # + 1 to skip this method itself

    # Using queue for frames as additional frames may be added due to handling threads.
    q = Queue()
    for f in frames:
        q.put(f)

    while not q.empty():
        fi = q.get()

        if id(fi.frame.f_code) == id(TP()._thread_target_wrapper.__code__):
            logger.debug(
                "Found thread starter frame. "
                "Will walk over frames in prior to thread start."
            )
            locs = fi.frame.f_locals
            assert "pre_start_stack" in locs, "Pre thread start stack expected but not found."
            for f in locs['pre_start_stack']:
                q.put(f)
            continue

        if func(fi.frame.f_code):
            logger.debug(f"looking {func.__name__} found: {fi}")
            locs = fi.frame.f_locals
            if key in locs:
                return locs[key]
            else:
                raise RuntimeError(f"No local named {key} in {func} found.")
        logger.debug(f"looking {func.__name__}, pass : {fi}")

    return None
>>>>>>> 8d63d35f
<|MERGE_RESOLUTION|>--- conflicted
+++ resolved
@@ -8,11 +8,7 @@
 
 import abc
 from enum import Enum
-<<<<<<< HEAD
 import importlib
-=======
-from inspect import stack
->>>>>>> 8d63d35f
 import itertools
 import json
 import logging
@@ -1037,7 +1033,6 @@
 
         return pd.DataFrame(rows, columns=["alive", "thread"])
 
-<<<<<<< HEAD
 # python instrumentation utilities
 
 class Module(SerialModel):
@@ -1265,54 +1260,3 @@
     #        cls=Obj.parse_obj(o['cls']) if o['cls'] is not None else None,
     #        name=o['name']
     #    )
-=======
-
-def get_local_in_call_stack(
-    key: str,
-    func: Callable[[Callable], bool],
-    offset: int = 1
-) -> Optional[Any]:
-    """
-    Get the value of the local variable named `key` in the stack at the nearest
-    frame executing a function which `func` recognizes (returns True on).
-    Returns None if `func` does not recognize the correct function. Raises
-    RuntimeError if a function is recognized but does not have `key` in its
-    locals.
-
-    This method works across threads as long as they are started using the TP
-    class above.
-
-    """
-
-    frames = stack()[offset + 1:]  # + 1 to skip this method itself
-
-    # Using queue for frames as additional frames may be added due to handling threads.
-    q = Queue()
-    for f in frames:
-        q.put(f)
-
-    while not q.empty():
-        fi = q.get()
-
-        if id(fi.frame.f_code) == id(TP()._thread_target_wrapper.__code__):
-            logger.debug(
-                "Found thread starter frame. "
-                "Will walk over frames in prior to thread start."
-            )
-            locs = fi.frame.f_locals
-            assert "pre_start_stack" in locs, "Pre thread start stack expected but not found."
-            for f in locs['pre_start_stack']:
-                q.put(f)
-            continue
-
-        if func(fi.frame.f_code):
-            logger.debug(f"looking {func.__name__} found: {fi}")
-            locs = fi.frame.f_locals
-            if key in locs:
-                return locs[key]
-            else:
-                raise RuntimeError(f"No local named {key} in {func} found.")
-        logger.debug(f"looking {func.__name__}, pass : {fi}")
-
-    return None
->>>>>>> 8d63d35f
