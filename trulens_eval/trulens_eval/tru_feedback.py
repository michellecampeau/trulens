"""
# Feedback Functions
<<<<<<< HEAD

=======
>>>>>>> 4d20619a
"""

from datetime import datetime
from inspect import Signature
from inspect import signature
import itertools
import logging
from multiprocessing.pool import AsyncResult
import re
from typing import (
    Any, Callable, Dict, Iterable, List, Optional, Sequence, Tuple, Type, Union
)
from time import sleep
from typing import (
    Any, Callable, Dict, List, Optional, Sequence, Tuple, Type, Union
)

from langchain.callbacks import get_openai_callback
import numpy as np
import openai
import pydantic
from tqdm.auto import tqdm

from trulens_eval import feedback_prompts
from trulens_eval.keys import *
from trulens_eval.provider_apis import Endpoint
from trulens_eval.schema import Cost
from trulens_eval.schema import FeedbackDefinition
from trulens_eval.schema import FeedbackResult
from trulens_eval.schema import FeedbackResultID
from trulens_eval.schema import FeedbackResultStatus
from trulens_eval.util import FunctionOrMethod
from trulens_eval.schema import Model
from trulens_eval.tru_db import JSON
from trulens_eval.tru_db import Query
from trulens_eval.tru_db import JSON
from trulens_eval.tru_db import Query

from trulens_eval.tru_db import Record
from trulens_eval.schema import FeedbackCall
from trulens_eval.util import jsonify
from trulens_eval.util import SerialModel
from trulens_eval.util import TP

PROVIDER_CLASS_NAMES = ['OpenAI', 'Huggingface', 'Cohere']

default_pass_fail_color_threshold = 0.5

logger = logging.getLogger(__name__)


logger = logging.getLogger(__name__)


def check_provider(cls_or_name: Union[Type, str]) -> None:
    if isinstance(cls_or_name, str):
        cls_name = cls_or_name
    else:
        cls_name = cls_or_name.__name__

    assert cls_name in PROVIDER_CLASS_NAMES, f"Unsupported provider class {cls_name}"


class Feedback(FeedbackDefinition):
    # Implementation, not serializable, note that FeedbackDefinition contains
    # `implementation` mean to serialize the below.
    imp: Optional[Callable] = pydantic.Field(exclude=True)

    # Aggregator method for feedback functions that produce more than one
    # result.
    agg: Optional[Callable] = pydantic.Field(exclude=True)

    def __init__(
        self,
        imp: Optional[Callable] = None,
        agg: Optional[Callable] = None,
        **kwargs
    ):
        """
        A Feedback function container.

        Parameters:
        
        - imp: Optional[Callable] -- implementation of the feedback function.
        """

        agg = agg or np.mean

        if imp is not None:
            # These are for serialization to/from json and for db storage.
            kwargs['implementation'] = FunctionOrMethod.of_callable(imp, loadable=True)
        else:
            if "implementation" in kwargs:
                imp: Callable = FunctionOrMethod.pick(
                    **(kwargs['implementation'])
                ).load()

        if agg is not None:
            kwargs['aggregator'] = FunctionOrMethod.of_callable(agg)
        else:
            if 'arrgregator' in kwargs:
                agg: Callable = FunctionOrMethod.pick(**(kwargs['aggregator'])
                                                     ).load()

        super().__init__(**kwargs)

        self.imp = imp
        self.agg = agg

        # Verify that `imp` expects the arguments specified in `selectors`:
        if self.imp is not None and self.selectors is not None:
            sig: Signature = signature(self.imp)
            for argname in self.selectors.keys():
                assert argname in sig.parameters, (
                    f"{argname} is not an argument to {self.imp.__name__}. "
                    f"Its arguments are {list(sig.parameters.keys())}."
                )

    @staticmethod
    def evaluate_deferred(tru: 'Tru'):
        db = tru.db

        def prepare_feedback(row):
            record_json = row.record_json
            record = Record(**record_json)

            chain_json = row.chain_json

            feedback = Feedback(**row.feedback_json)
            feedback.run_and_log(
                record=record,
                chain=chain_json,
                tru=tru,
                feedback_result_id=row.feedback_result_id
            )

        feedbacks = db.get_feedback()

        for i, row in feedbacks.iterrows():
            if row.status == FeedbackResultStatus.NONE:
                tqdm.write(f"Starting run for row {i}.")

                TP().runlater(prepare_feedback, row)

            elif row.status in [FeedbackResultStatus.RUNNING]:
                now = datetime.now().timestamp()
                if now - row.last_ts > 30:
                    tqdm.write(
                        f"Incomplete row {i} last made progress over 30 seconds ago. Retrying."
                    )
                    TP().runlater(prepare_feedback, row)

                else:
                    tqdm.write(
                        f"Incomplete row {i} last made progress less than 30 seconds ago. Giving it more time."
                    )

            elif row.status in [FeedbackResultStatus.FAILED]:
                now = datetime.now().timestamp()
                if now - row.last_ts > 60 * 5:
                    tqdm.write(
                        f"Failed row {i} last made progress over 5 minutes ago. Retrying."
                    )
                    TP().runlater(prepare_feedback, row)

                else:
                    tqdm.write(
                        f"Failed row {i} last made progress less than 5 minutes ago. Not touching it for now."
                    )

            elif row.status == FeedbackResultStatus.DONE:
                pass

    def __call__(self, *args, **kwargs) -> Any:
        assert self.imp is not None, "Feedback definition needs an implementation to call."
        return self.imp(*args, **kwargs)

    def aggregate(self, func: Callable) -> 'Feedback':
        return Feedback(imp=self.imp, selectors=self.selectors, agg=func)

    @staticmethod
    def of_feedback_definition(f: FeedbackDefinition):
        implementation = f.implementation
        aggregator = f.aggregator

        imp_func = implementation.load()
        agg_func = aggregator.load()

        return Feedback(imp=imp_func, agg=agg_func, **f.dict())

    def on_prompt(self, arg: str = "text"):
        """
        Create a variant of `self` that will take in the main chain input or
        "prompt" as input, sending it as an argument `arg` to implementation.
        """

        return Feedback(
            imp=self.imp, selectors={arg: Query.RecordInput}, agg=self.agg
        )

    on_input = on_prompt

    def on_response(self, arg: str = "text"):
        """
        Create a variant of `self` that will take in the main chain output or
        "response" as input, sending it as an argument `arg` to implementation.
        """

        return Feedback(
            imp=self.imp, selectors={arg: Query.RecordOutput}, agg=self.agg
        )

    on_output = on_response

    def on(self, **selectors):
        """
        Create a variant of `self` with the same implementation but the given `selectors`.
        """

        return Feedback(imp=self.imp, selectors=selectors, agg=self.agg)

    def run(self, chain: Union[Model, JSON], record: Record) -> FeedbackResult:
        """
        Run the feedback function on the given `record`. The `chain` that
        produced the record is also required to determine input/output argument
        names.

        Might not have a Chain here but only the serialized chain_json .
        """

        if isinstance(chain, Model):
            chain_json = jsonify(chain)
        else:
            chain_json = chain

        result_vals = []

        feedback_calls = []

        feedback_result = FeedbackResult(
            feedback_definition_id=self.feedback_definition_id,
            record_id=record.record_id,
            chain_id=chain_json['chain_id'],
            name=self.name
        )

        try:
            total_tokens = 0
            total_cost = 0.0

            for ins in self.extract_selection(chain=chain_json, record=record):

                # TODO: Do this only if there is an openai model inside the chain:
                # NODE: This only works for langchain uses of openai.
                with get_openai_callback() as cb:
                    result_val = self.imp(**ins)
                    result_vals.append(result_val)

                    feedback_call = FeedbackCall(args=ins, ret=result_val)
                    feedback_calls.append(feedback_call)

                    total_tokens += cb.total_tokens
                    total_cost += cb.total_cost

            result_vals = np.array(result_vals)
            result = self.agg(result_vals)

            feedback_result.update(
                result=result,
                status=FeedbackResultStatus.DONE,
                cost=Cost(n_tokens=total_tokens, cost=total_cost),
                calls=feedback_calls
            )

            return feedback_result

        except Exception as e:
            raise e

    def run_and_log(
        self,
        record: Record,
        tru: 'Tru',
        chain: Union[Model, JSON] = None,
        feedback_result_id: Optional[FeedbackResultID] = None
    ) -> FeedbackResult:
        record_id = record.record_id
        chain_id = record.chain_id

        db = tru.db

        # Placeholder result to indicate a run.
        feedback_result = FeedbackResult(
            feedback_definition_id=self.feedback_definition_id,
            feedback_result_id=feedback_result_id,
            record_id=record_id,
            chain_id=chain_id,
            name=self.name
        )

        if feedback_result_id is None:
            feedback_result_id = feedback_result.feedback_result_id

        try:
            db.insert_feedback(
                feedback_result.update(
                    status=FeedbackResultStatus.RUNNING  # in progress
                )
            )

            feedback_result = self.run(
                chain=chain, record=record
            ).update(feedback_result_id=feedback_result_id)

        except Exception as e:
            db.insert_feedback(
                feedback_result.update(
                    error=str(e), status=FeedbackResultStatus.FAILED
                )
            )
            return

        # Otherwise update based on what Feedback.run produced (could be success or failure).
        db.insert_feedback(feedback_result)

        return feedback_result

    @property
    def name(self):
        """
        Name of the feedback function. Presently derived from the name of the
        function implementing it.
        """

        return self.imp.__name__

    def extract_selection(self, chain: Union[Model, JSON],
                          record: Record) -> Iterable[Dict[str, Any]]:
        """
        Given the `chain` that produced the given `record`, extract from
        `record` the values that will be sent as arguments to the implementation
        as specified by `self.selectors`.
        """

        arg_vals = {}

        for k, v in self.selectors.items():
            if isinstance(v, Query.Query):
                q = v

            else:
                raise RuntimeError(f"Unhandled selection type {type(v)}.")

            if q.path[0] == Query.Record.path[0]:
                o = record.layout_calls_as_chain()
            elif q.path[0] == Query.Chain.path[0]:
                o = chain
            else:
                raise ValueError(
                    f"Query {q} does not indicate whether it is about a record or about a chain."
                )

            q_within_o = Query.Query(path=q.path[1:])
            arg_vals[k] = list(q_within_o(o))

        keys = arg_vals.keys()
        vals = arg_vals.values()

        assignments = itertools.product(*vals)

        for assignment in assignments:
            yield {k: v for k, v in zip(keys, assignment)}


pat_1_10 = re.compile(r"\s*([1-9][0-9]*)\s*")


def _re_1_10_rating(str_val):
    matches = pat_1_10.fullmatch(str_val)
    if not matches:
        # Try soft match
        matches = re.search('[1-9][0-9]*', str_val)
        if not matches:
            logger.warn(f"1-10 rating regex failed to match on: '{str_val}'")
            return -10  # so this will be reported as -1 after division by 10

    return int(matches.group())


class Provider(SerialModel):
    endpoint: Any = pydantic.Field(exclude=True)

    """
    @staticmethod
    def of_json(obj: Dict) -> 'Provider':
        cls_name = obj['class_name']
        mod_name = obj['module_name']  # ignored for now
        check_provider(cls_name)

        cls = eval(cls_name)
        kwargs = {
            k: v
            for k, v in obj.items()
            if k not in ['class_name', 'module_name']
        }

        return cls(**kwargs)

    def to_json(self: 'Provider', **extras) -> Dict:
        obj = {
            'class_name': self.__class__.__name__,
            'module_name': self.__class__.__module__
        }
        obj.update(**extras)
        return obj
    """


class OpenAI(Provider):
    model_engine: str = "gpt-3.5-turbo"

    def __init__(self, model_engine: str = "gpt-3.5-turbo"):
        """
        A set of OpenAI Feedback Functions.

        Parameters:

        - model_engine (str, optional): The specific model version. Defaults to
          "gpt-3.5-turbo".
        """
        super().__init__()  # need to include pydantic.BaseModel.__init__

        set_openai_key()
        self.model_engine = model_engine
        self.endpoint = Endpoint(name="openai")

    """
    def to_json(self) -> Dict:
        return Provider.to_json(self, model_engine=self.model_engine)
    """

    def _moderation(self, text: str):
        return self.endpoint.run_me(
            lambda: openai.Moderation.create(input=text)
        )

    def moderation_not_hate(self, text: str) -> float:
        """
        Uses OpenAI's Moderation API. A function that checks if text is hate
        speech.

        Parameters:
            text (str): Text to evaluate.

        Returns:
            float: A value between 0 and 1. 0 being "hate" and 1 being "not
            hate".
        """
        openai_response = self._moderation(text)
        return 1 - float(
            openai_response["results"][0]["category_scores"]["hate"]
        )

    def moderation_not_hatethreatening(self, text: str) -> float:
        """
        Uses OpenAI's Moderation API. A function that checks if text is
        threatening speech.

        Parameters:
            text (str): Text to evaluate.

        Returns:
            float: A value between 0 and 1. 0 being "threatening" and 1 being
            "not threatening".
        """
        openai_response = self._moderation(text)

        return 1 - int(
            openai_response["results"][0]["category_scores"]["hate/threatening"]
        )

    def moderation_not_selfharm(self, text: str) -> float:
        """
        Uses OpenAI's Moderation API. A function that checks if text is about
        self harm.

        Parameters:
            text (str): Text to evaluate.

        Returns:
            float: A value between 0 and 1. 0 being "self harm" and 1 being "not
            self harm".
        """
        openai_response = self._moderation(text)

        return 1 - int(
            openai_response["results"][0]["category_scores"]["self-harm"]
        )

    def moderation_not_sexual(self, text: str) -> float:
        """
        Uses OpenAI's Moderation API. A function that checks if text is sexual
        speech.

        Parameters:
            text (str): Text to evaluate.

        Returns:
            float: A value between 0 and 1. 0 being "sexual" and 1 being "not
            sexual".
        """
        openai_response = self._moderation(text)

        return 1 - int(
            openai_response["results"][0]["category_scores"]["sexual"]
        )

    def moderation_not_sexualminors(self, text: str) -> float:
        """
        Uses OpenAI's Moderation API. A function that checks if text is about
        sexual minors.

        Parameters:
            text (str): Text to evaluate.

        Returns:
            float: A value between 0 and 1. 0 being "sexual minors" and 1 being
            "not sexual minors".
        """
        openai_response = self._moderation(text)

        return 1 - int(
            openai_response["results"][0]["category_scores"]["sexual/minors"]
        )

    def moderation_not_violence(self, text: str) -> float:
        """
        Uses OpenAI's Moderation API. A function that checks if text is about
        violence.

        Parameters:
            text (str): Text to evaluate.

        Returns:
            float: A value between 0 and 1. 0 being "violence" and 1 being "not
            violence".
        """
        openai_response = self._moderation(text)

        return 1 - int(
            openai_response["results"][0]["category_scores"]["violence"]
        )

    def moderation_not_violencegraphic(self, text: str) -> float:
        """
        Uses OpenAI's Moderation API. A function that checks if text is about
        graphic violence.

        Parameters:
            text (str): Text to evaluate.

        Returns:
            float: A value between 0 and 1. 0 being "graphic violence" and 1
            being "not graphic violence".
        """
        openai_response = self._moderation(text)

        return 1 - int(
            openai_response["results"][0]["category_scores"]["violence/graphic"]
        )

    def qs_relevance(self, question: str, statement: str) -> float:
        """
        Uses OpenAI's Chat Completion Model. A function that completes a
        template to check the relevance of the statement to the question.

        Parameters:
            question (str): A question being asked. statement (str): A statement
            to the question.

        Returns:
            float: A value between 0 and 1. 0 being "not relevant" and 1 being
            "relevant".
        """
        return _re_1_10_rating(
            self.endpoint.run_me(
                lambda: openai.ChatCompletion.create(
                    model=self.model_engine,
                    temperature=0.0,
                    messages=[
                        {
                            "role":
                                "system",
                            "content":
                                str.format(
                                    feedback_prompts.QS_RELEVANCE,
                                    question=question,
                                    statement=statement
                                )
                        }
                    ]
                )["choices"][0]["message"]["content"]
            )
        ) / 10

    def relevance(self, prompt: str, response: str) -> float:
        """
        Uses OpenAI's Chat Completion Model. A function that completes a
        template to check the relevance of the response to a prompt.

        Parameters:
            prompt (str): A text prompt to an agent. response (str): The agent's
            response to the prompt.

        Returns:
            float: A value between 0 and 1. 0 being "not relevant" and 1 being
            "relevant".
        """
        return _re_1_10_rating(
            self.endpoint.run_me(
                lambda: openai.ChatCompletion.create(
                    model=self.model_engine,
                    temperature=0.0,
                    messages=[
                        {
                            "role":
                                "system",
                            "content":
                                str.format(
                                    feedback_prompts.PR_RELEVANCE,
                                    prompt=prompt,
                                    response=response
                                )
                        }
                    ]
                )["choices"][0]["message"]["content"]
            )
        ) / 10

    def model_agreement(self, prompt: str, response: str) -> float:
        """
        Uses OpenAI's Chat GPT Model. A function that gives Chat GPT the same
        prompt and gets a response, encouraging truthfulness. A second template
        is given to Chat GPT with a prompt that the original response is
        correct, and measures whether previous Chat GPT's response is similar.

        Parameters:
            prompt (str): A text prompt to an agent. response (str): The agent's
            response to the prompt.

        Returns:
            float: A value between 0 and 1. 0 being "not in agreement" and 1
            being "in agreement".
        """
        oai_chat_response = OpenAI().endpoint_openai.run_me(
            lambda: openai.ChatCompletion.create(
                model=self.model_engine,
                temperature=0.0,
                messages=[
                    {
                        "role": "system",
                        "content": feedback_prompts.CORRECT_SYSTEM_PROMPT
                    }, {
                        "role": "user",
                        "content": prompt
                    }
                ]
            )["choices"][0]["message"]["content"]
        )
        agreement_txt = _get_answer_agreement(
            prompt, response, oai_chat_response, self.model_engine
        )
        return _re_1_10_rating(agreement_txt) / 10

    def sentiment(self, text: str) -> float:
        """
        Uses OpenAI's Chat Completion Model. A function that completes a
        template to check the sentiment of some text.

        Parameters:
            text (str): A prompt to an agent. response (str): The agent's
            response to the prompt.

        Returns:
            float: A value between 0 and 1. 0 being "negative sentiment" and 1
            being "positive sentiment".
        """

        return _re_1_10_rating(
            self.endpoint.run_me(
                lambda: openai.ChatCompletion.create(
                    model=self.model_engine,
                    temperature=0.5,
                    messages=[
                        {
                            "role": "system",
                            "content": feedback_prompts.SENTIMENT_SYSTEM_PROMPT
                        }, {
                            "role": "user",
                            "content": text
                        }
                    ]
                )["choices"][0]["message"]["content"]
            )
        )


def _get_answer_agreement(prompt, response, check_response, model_engine):
    print("DEBUG")
    print(feedback_prompts.AGREEMENT_SYSTEM_PROMPT % (prompt, response))
    print("MODEL ANSWER")
    print(check_response)
    oai_chat_response = OpenAI().endpoint.run_me(
        lambda: openai.ChatCompletion.create(
            model=model_engine,
            temperature=0.5,
            messages=[
                {
                    "role":
                        "system",
                    "content":
                        feedback_prompts.AGREEMENT_SYSTEM_PROMPT %
                        (prompt, response)
                }, {
                    "role": "user",
                    "content": check_response
                }
            ]
        )["choices"][0]["message"]["content"]
    )
    return oai_chat_response


# Cannot put these inside Huggingface since it interferes with pydantic.BaseModel.
HUGS_SENTIMENT_API_URL = "https://api-inference.huggingface.co/models/cardiffnlp/twitter-roberta-base-sentiment"
HUGS_TOXIC_API_URL = "https://api-inference.huggingface.co/models/martin-ha/toxic-comment-model"
HUGS_CHAT_API_URL = "https://api-inference.huggingface.co/models/facebook/blenderbot-3B"
HUGS_LANGUAGE_API_URL = "https://api-inference.huggingface.co/models/papluca/xlm-roberta-base-language-detection"


class Huggingface(Provider):

    def __init__(self):
        """
        A set of Huggingface Feedback Functions. Utilizes huggingface
        api-inference.
        """

        super().__init__()  # need to include pydantic.BaseModel.__init__

        self.endpoint = Endpoint(
            name="huggingface", post_headers=get_huggingface_headers()
        )

    def language_match(self, text1: str, text2: str) -> float:
        """
        Uses Huggingface's papluca/xlm-roberta-base-language-detection model. A
        function that uses language detection on `text1` and `text2` and
        calculates the probit difference on the language detected on text1. The
        function is: `1.0 - (|probit_language_text1(text1) -
        probit_language_text1(text2))`
        
        Parameters:
        
            text1 (str): Text to evaluate.

            text2 (str): Comparative text to evaluate.

        Returns:

            float: A value between 0 and 1. 0 being "different languages" and 1
            being "same languages".
        """

        def get_scores(text):
            payload = {"inputs": text}
            hf_response = self.endpoint.post(
                url=HUGS_LANGUAGE_API_URL, payload=payload, timeout=30
            )
            return {r['label']: r['score'] for r in hf_response}

        max_length = 500
        scores1: AsyncResult[Dict] = TP().promise(
            get_scores, text=text1[:max_length]
        )
        scores2: AsyncResult[Dict] = TP().promise(
            get_scores, text=text2[:max_length]
        )

        scores1: Dict = scores1.get()
        scores2: Dict = scores2.get()

        langs = list(scores1.keys())
        prob1 = np.array([scores1[k] for k in langs])
        prob2 = np.array([scores2[k] for k in langs])
        diff = prob1 - prob2

        l1 = 1.0 - (np.linalg.norm(diff, ord=1)) / 2.0

        return l1

    def positive_sentiment(self, text: str) -> float:
        """
        Uses Huggingface's cardiffnlp/twitter-roberta-base-sentiment model. A
        function that uses a sentiment classifier on `text`.
        
        Parameters:
            text (str): Text to evaluate.

        Returns:
            float: A value between 0 and 1. 0 being "negative sentiment" and 1
            being "positive sentiment".
        """
        max_length = 500
        truncated_text = text[:max_length]
        payload = {"inputs": truncated_text}

        hf_response = self.endpoint.post(
            url=HUGS_SENTIMENT_API_URL, payload=payload
        )

        for label in hf_response:
            if label['label'] == 'LABEL_2':
                return label['score']

    def not_toxic(self, text: str) -> float:
        """
        Uses Huggingface's martin-ha/toxic-comment-model model. A function that
        uses a toxic comment classifier on `text`.
        
        Parameters:
            text (str): Text to evaluate.

        Returns:
            float: A value between 0 and 1. 0 being "toxic" and 1 being "not
            toxic".
        """
        max_length = 500
        truncated_text = text[:max_length]
        payload = {"inputs": truncated_text}
        hf_response = self.endpoint.post(
            url=HUGS_TOXIC_API_URL, payload=payload
        )

        for label in hf_response:
            if label['label'] == 'toxic':
                return label['score']


# cohere
class Cohere(Provider):
    model_engine: str = "large"

    def __init__(self, model_engine='large'):
        super().__init__()  # need to include pydantic.BaseModel.__init__

        Cohere().endpoint = Endpoint(name="cohere")
        self.model_engine = model_engine

    """
    def to_json(self) -> Dict:
        return Provider.to_json(self, model_engine=self.model_engine)
    """

    def sentiment(
        self,
        text,
    ):
        return int(
            Cohere().endpoint.run_me(
                lambda: get_cohere_agent().classify(
                    model=self.model_engine,
                    inputs=[text],
                    examples=feedback_prompts.COHERE_SENTIMENT_EXAMPLES
                )[0].prediction
            )
        )

    def not_disinformation(self, text):
        return int(
            Cohere().endpoint.run_me(
                lambda: get_cohere_agent().classify(
                    model=self.model_engine,
                    inputs=[text],
                    examples=feedback_prompts.COHERE_NOT_DISINFORMATION_EXAMPLES
                )[0].prediction
            )
        )<|MERGE_RESOLUTION|>--- conflicted
+++ resolved
@@ -1,9 +1,5 @@
 """
 # Feedback Functions
-<<<<<<< HEAD
-
-=======
->>>>>>> 4d20619a
 """
 
 from datetime import datetime
