--- conflicted
+++ resolved
@@ -41,15 +41,12 @@
 import logging
 from multiprocessing.pool import AsyncResult
 import re
-<<<<<<< HEAD
 from typing import (Any, Callable, Dict, Iterable, List, Optional, Sequence,
                     Tuple, Type, Union)
-=======
 from time import sleep
 from typing import (
     Any, Callable, Dict, List, Optional, Sequence, Tuple, Type, Union
 )
->>>>>>> 4f4a48b3
 
 from langchain.callbacks import get_openai_callback
 import numpy as np
@@ -60,7 +57,6 @@
 from trulens_eval import feedback_prompts
 from trulens_eval.keys import *
 from trulens_eval.provider_apis import Endpoint
-<<<<<<< HEAD
 from trulens_eval.schema import Cost
 from trulens_eval.schema import FeedbackDefinition
 from trulens_eval.schema import FeedbackResult
@@ -70,12 +66,10 @@
 from trulens_eval.schema import Model
 from trulens_eval.tru_db import JSON
 from trulens_eval.tru_db import Query
-=======
 from trulens_eval.tru_db import JSON
 from trulens_eval.tru_db import obj_id_of_obj
 from trulens_eval.tru_db import Query
 from trulens_eval.tru_db import query_of_path
->>>>>>> 4f4a48b3
 from trulens_eval.tru_db import Record
 from trulens_eval.util import jsonify
 from trulens_eval.util import SerialModel
@@ -501,12 +495,9 @@
         - model_engine (str, optional): The specific model version. Defaults to
           "gpt-3.5-turbo".
         """
-<<<<<<< HEAD
         super().__init__() # need to include pydantic.BaseModel.__init__
 
-=======
         set_openai_key()
->>>>>>> 4f4a48b3
         self.model_engine = model_engine
         self.endpoint = Endpoint(name="openai")
 
