{
 "cells": [
  {
   "attachments": {},
   "cell_type": "markdown",
   "metadata": {},
   "source": [
    "# TruBot"
   ]
  },
  {
   "cell_type": "code",
   "execution_count": null,
   "metadata": {},
   "outputs": [],
   "source": [
    "%load_ext autoreload\n",
    "%autoreload 2\n",
    "from pathlib import Path\n",
    "import sys\n",
    "\n",
    "sys.path.append(str(Path().cwd().parent.parent.resolve()))"
   ]
  },
  {
   "cell_type": "code",
   "execution_count": null,
   "metadata": {},
   "outputs": [],
   "source": [
    "from pprint import PrettyPrinter\n",
    "from typing import Sequence\n",
    "\n",
    "from IPython.display import JSON\n",
    "from langchain.chains import ConversationalRetrievalChain\n",
    "from langchain.embeddings.openai import OpenAIEmbeddings\n",
    "from langchain.llms import OpenAI\n",
    "from langchain.memory import ConversationSummaryBufferMemory\n",
    "from langchain.vectorstores import DocArrayHnswSearch\n",
    "import numpy as np\n",
    "\n",
    "from trulens_eval import Tru\n",
    "from trulens_eval import tru_feedback\n",
    "from trulens_eval.keys import *\n",
    "from trulens_eval.tru_db import Query\n",
    "from trulens_eval.tru_db import Record\n",
    "from trulens_eval.tru_feedback import Feedback\n",
    "from trulens_eval.tru_feedback import Huggingface\n",
    "from trulens_eval.utils.langchain import WithFilterDocuments\n",
    "\n",
    "# if using Pinecone vectordb:\n",
    "# from langchain.vectorstores import Pinecone\n",
    "# import pinecone\n",
    "\n",
    "pp = PrettyPrinter()"
   ]
  },
  {
   "cell_type": "code",
   "execution_count": null,
   "metadata": {},
   "outputs": [],
   "source": [
    "model_name = \"gpt-3.5-turbo\"\n",
    "chain_id = \"TruBot\"\n",
    "\n",
    "# Pinecone configuration if using pinecone.\n",
    "# pinecone.init(\n",
    "#    api_key=PINECONE_API_KEY,  # find at app.pinecone.io\n",
    "#    environment=PINECONE_ENV  # next to api key in console\n",
    "#)\n",
    "#docsearch = Pinecone.from_existing_index(\n",
    "#    index_name=\"llmdemo\", embedding=embedding\n",
    "#)\n",
    "\n",
    "# LLM for completing prompts, and other tasks.\n",
    "llm = OpenAI(temperature=0, max_tokens=256)\n",
    "\n",
    "def new_conversation(\n",
    "    lang_prompt_fix: bool = False,\n",
    "    context_prompt_fix: bool = False,\n",
    "    context_filter_fix: bool = False,\n",
    "    feedbacks: Sequence[Feedback] = None\n",
    "):\n",
    "    \"\"\"\n",
    "    Create a chain for a new conversation (blank memory). Set flags to enable\n",
    "    adjustments to prompts or add context filtering.\n",
    "    \"\"\"\n",
    "    \n",
    "    assert not(lang_prompt_fix and context_prompt_fix), \"Cannot use both prompt fixes at the same time.\"\n",
    "\n",
    "    # Embedding needed for Pinecone vector db.\n",
    "    embedding = OpenAIEmbeddings(model='text-embedding-ada-002')  # 1536 dims\n",
    "\n",
    "    # Conversation memory.\n",
    "    memory = ConversationSummaryBufferMemory(\n",
    "        max_token_limit=650,\n",
    "        llm=llm,\n",
    "        memory_key=\"chat_history\",\n",
    "        output_key='answer'\n",
    "    )\n",
    "\n",
    "    # Pinecone alternative. Requires precomputed 'hnswlib_truera' folder.\n",
    "    docsearch = DocArrayHnswSearch.from_params(\n",
    "        embedding=embedding,\n",
    "        work_dir='hnswlib_trubot',\n",
    "        n_dim=1536,\n",
    "        max_elements=1024\n",
    "    )\n",
    "    retriever = docsearch.as_retriever()\n",
    "\n",
    "    # Better contexts fix, filter contexts with relevance:\n",
    "    if context_filter_fix: \n",
    "        def filter_by_relevance(query, doc):\n",
    "            return openai.qs_relevance(\n",
    "                question=query, statement=doc.page_content\n",
    "            ) > 0.5\n",
    "\n",
    "        retriever = WithFilterDocuments.of_retriever(\n",
    "            retriever=retriever, filter_func=filter_by_relevance\n",
    "        )\n",
    "\n",
    "    # Conversational chain puts it all together.\n",
    "    chain = ConversationalRetrievalChain.from_llm(\n",
    "        llm=llm,\n",
    "        retriever=retriever,\n",
    "        return_source_documents=True,\n",
    "        memory=memory,\n",
    "        get_chat_history=lambda a: a,\n",
    "        max_tokens_limit=4096\n",
    "    )\n",
    "\n",
    "    # Need to copy these otherwise various chains will feature templates that\n",
    "    # point to the same objects.\n",
    "    chain.combine_docs_chain.llm_chain.prompt = \\\n",
    "        chain.combine_docs_chain.llm_chain.prompt.copy()\n",
    "    chain.combine_docs_chain.document_prompt = \\\n",
    "        chain.combine_docs_chain.document_prompt.copy()\n",
    "\n",
    "    # Language mismatch fix:\n",
    "    if lang_prompt_fix:\n",
    "        chain.combine_docs_chain.llm_chain.prompt.template = \\\n",
    "            \"Use the following pieces of context to answer the question at the end \" \\\n",
    "            \"in the same language as the question. If you don't know the answer, \" \\\n",
    "            \"just say that you don't know, don't try to make up an answer.\\n\\n\" \\\n",
    "            \"{context}\\n\\n\" \\\n",
    "            \"Question: {question}\\n\" \\\n",
    "            \"Helpful Answer: \"\n",
    "\n",
    "    # Poor contexts fix using prompts:\n",
    "    elif context_prompt_fix:\n",
    "        chain.combine_docs_chain.llm_chain.prompt.template = \\\n",
    "            \"Use only the relevant contexts to answer the question at the end \" \\\n",
    "            \". Some pieces of context may not be relevant. If you don't know the answer, \" \\\n",
    "            \"just say that you don't know, don't try to make up an answer.\\n\\n\" \\\n",
    "            \"Contexts: \\n{context}\\n\\n\" \\\n",
    "            \"Question: {question}\\n\" \\\n",
    "            \"Helpful Answer: \"\n",
    "        chain.combine_docs_chain.document_prompt.template = \"\\tContext: {page_content}\"\n",
    "\n",
    "    # Trulens instrumentation.\n",
    "    tc = Tru().Chain(chain, feedbacks=feedbacks, verbose=True)\n",
    "\n",
    "    return tc"
   ]
  },
  {
   "cell_type": "code",
   "execution_count": null,
   "metadata": {},
<<<<<<< HEAD
   "outputs": [
    {
     "data": {
      "application/vnd.jupyter.widget-view+json": {
       "model_id": "c7982067e17e46039b25caf367729b49",
       "version_major": 2,
       "version_minor": 0
      },
      "text/plain": [
       "huggingface api: 0requests [00:00, ?requests/s]"
      ]
     },
     "metadata": {},
     "output_type": "display_data"
    },
    {
     "data": {
      "application/vnd.jupyter.widget-view+json": {
       "model_id": "440e20e2b5ca48a9afc843e7eb7760e6",
       "version_major": 2,
       "version_minor": 0
      },
      "text/plain": [
       "openai api: 0requests [00:00, ?requests/s]"
      ]
     },
     "metadata": {},
     "output_type": "display_data"
    }
   ],
=======
   "outputs": [],
>>>>>>> decc4811
   "source": [
    "# Setup some feedback functions.\n",
    "\n",
    "hugs = tru_feedback.Huggingface()\n",
    "openai = tru_feedback.OpenAI()\n",
    "\n",
    "# Toxicity (of the response):\n",
    "f_toxic = tru_feedback.Feedback(hugs.not_toxic).on_response()\n",
    "\n",
    "# Language match (between prompt and response):\n",
    "f_lang_match = tru_feedback.Feedback(hugs.language_match).on(\n",
    "    text1=\"prompt\", text2=\"response\"\n",
    ")\n",
    "\n",
    "# Question to answer relevance:\n",
    "f_relevance = tru_feedback.Feedback(openai.relevance).on(\n",
    "    prompt=\"input\", response=\"output\"\n",
    ")\n",
    "\n",
    "# Question to context piece relevance:\n",
    "f_qs_relevance = tru_feedback.Feedback(openai.qs_relevance).on(\n",
    "    question=\"input\",\n",
    "    statement=Record.chain.combine_docs_chain._call.args.inputs.input_documents\n",
    ").on_multiple(\n",
    "    multiarg=\"statement\", each_query=Record.page_content, agg=np.min\n",
    ")\n",
    "\n",
    "feedbacks=[\n",
    "    # f_toxic, \n",
    "    f_lang_match, \n",
    "    # f_relevance, \n",
    "    f_qs_relevance\n",
    "]\n"
   ]
  },
  {
   "cell_type": "code",
<<<<<<< HEAD
   "execution_count": 5,
   "metadata": {},
   "outputs": [
    {
     "name": "stdout",
     "output_type": "stream",
     "text": [
      "✅ chain chain_hash_637c5b27c1e9903cd0c87bedfa1ed4c7 -> default.sqlite\n",
      "✅ feedback def. feedback_hash_dff6740e6b4fcc6ee821b2915045ea2d -> default.sqlite\n",
      "✅ feedback def. feedback_hash_9432617fed2374b0aa549f3764629a4e -> default.sqlite\n"
     ]
    }
   ],
=======
   "execution_count": null,
   "metadata": {},
   "outputs": [],
>>>>>>> decc4811
   "source": [
    "tc = new_conversation(feedbacks=feedbacks, context_filter_fix=True)"
   ]
  },
  {
   "cell_type": "code",
<<<<<<< HEAD
   "execution_count": 6,
   "metadata": {},
   "outputs": [
    {
     "name": "stdout",
     "output_type": "stream",
     "text": [
      "{'answer': ' Shayak Sen is a researcher who has been building systems and '\n",
      "           'leading research to make machine learning and big data systems '\n",
      "           'more explainable, privacy compliant, and fair. He obtained his PhD '\n",
      "           'in Computer Science from Carnegie Mellon University and BTech in '\n",
      "           'Computer Science from the Indian Institute of Technology, Delhi. '\n",
      "           'Most recently, he was Group Chief Data Officer at Standard '\n",
      "           'Chartered Bank.',\n",
      " 'chat_history': '',\n",
      " 'question': 'Who is Shayak?',\n",
      " 'source_documents': [Document(page_content='When Shayak started building production grade machine learning models for algorithmic trading 10 years ago, he realized the need for putting the ‘science’ back in ‘data science’. Since then, he has been building systems and leading research to make machine learning and big data systems more explainable, privacy compliant, and fair. Shayak’s research at Carnegie Mellon University introduced a number of pioneering breakthroughs to the field of explainable AI. Shayak obtained his PhD in Computer Science from Carnegie Mellon University and BTech in Computer Science from the Indian Institute of Technology, Delhi.', metadata={'source': 'https://truera.com/ai-quality-leader/'}),\n",
      "                      Document(page_content='When Shayak started building production grade machine learning models for algorithmic trading 10 years ago, he realized the need for putting the ‘science’ back in ‘data science’. Since then, he has been building systems and leading research to make machine learning and big data systems more explainable, privacy compliant, and fair. Shayak’s research at Carnegie Mellon University introduced a number of pioneering breakthroughs to the field of explainable AI. Shayak obtained his PhD in Computer Science from Carnegie Mellon University and BTech in Computer Science from the Indian Institute of Technology, Delhi.', metadata={'source': 'https://truera.com/ai-quality-research/'}),\n",
      "                      Document(page_content='Anupam is passionate about enabling responsible adoption of artificial intelligence. As a Professor of Electrical & Computer Engineering and Computer Science at Carnegie Mellon University for over a decade, he has led groundbreaking research in the areas of AI explainability and governance as well as privacy and data protection. Anupam obtained PhD and MS degrees from Stanford University and a BTech from the Indian Institute of Technology, Kharagpur, all in Computer Science.\\n\\nLinkedin\\n\\nShayak Sen', metadata={'source': 'https://truera.com/ai-quality-leader/'}),\n",
      "                      Document(page_content='Most recently, Shameek was Group Chief Data Officer at Standard Chartered Bank, where he helped the bank explore and adopt AI in multiple areas (e.g., credit, financial crime compliance, customer analytics, surveillance), and shaped the bank’s internal approach to responsible AI', metadata={'source': 'https://marketing.truera.com/webinar-eu-ai-law'})]}\n"
     ]
    },
    {
     "name": "stdout",
     "output_type": "stream",
     "text": [
      "✅ record record_hash_a53409181241d3a7c0b39facf9d36d99 from chain_hash_637c5b27c1e9903cd0c87bedfa1ed4c7 -> default.sqlite\n",
      "✅ feedback feedback_hash_dff6740e6b4fcc6ee821b2915045ea2d on record_hash_a53409181241d3a7c0b39facf9d36d99 -> default.sqlite\n",
      "✅ feedback feedback_hash_9432617fed2374b0aa549f3764629a4e on record_hash_a53409181241d3a7c0b39facf9d36d99 -> default.sqlite\n"
     ]
    }
   ],
=======
   "execution_count": null,
   "metadata": {},
   "outputs": [],
   "source": [
    "model_args = [dict(), dict()\n",
    "\n",
    "]\n",
    "messages = [\"Who is Shayak?\", \"Wer ist Shayak?\", \"Kim jest Shayak?\", \"¿Quién es Shayak?\", \"Was ist QII?\", \"Co jest QII?\"]\n",
    "\n",
    "# selectors = selectors[0:2]\n",
    "# messages = messages[0:2]\n",
    "\n",
    "def test_bot(selector, question):\n",
    "    print(selector, question)\n",
    "    chain = get_or_make_chain(cid=question + str(selector), selector=selector)\n",
    "    answer = get_answer(chain=chain, question=question)\n",
    "    return answer\n",
    "\n",
    "results = []\n",
    "\n",
    "for s in selectors:\n",
    "    for m in messages:\n",
    "        results.append(TP().promise(test_bot, selector=s, question=m))"
   ]
  },
  {
   "cell_type": "code",
   "execution_count": null,
   "metadata": {},
   "outputs": [],
>>>>>>> decc4811
   "source": [
    "# Normal langchain usage:\n",
    "\n",
    "res = tc(\"Who is Shayak?\")\n",
    "pp.pprint(res)"
   ]
  },
  {
   "cell_type": "code",
   "execution_count": null,
   "metadata": {},
   "outputs": [],
   "source": [
    "# Also retrieve trulens records if needed for inspection or manual feedback\n",
    "# evaluation:\n",
    "\n",
    "res, record = tc.call_with_record(\"Who is Shayak?\")"
   ]
  },
  {
   "cell_type": "code",
   "execution_count": null,
   "metadata": {},
   "outputs": [],
   "source": [
    "# Run the feedback functions manually:\n",
    "\n",
    "feedback = Tru().run_feedback_functions(\n",
    "    record_json=record,\n",
    "    feedback_functions=feedbacks\n",
    ")\n",
    "\n",
    "feedback"
   ]
  },
  {
   "attachments": {},
   "cell_type": "markdown",
   "metadata": {},
   "source": []
  },
  {
   "cell_type": "code",
   "execution_count": null,
   "metadata": {},
   "outputs": [],
   "source": [
    "import streamlit as st\n",
    "from streamlit_jupyter import StreamlitPatcher, tqdm\n",
    "StreamlitPatcher().jupyter()\n",
    "\n",
    "from trulens_eval.tru_db import TruDB\n",
    "from trulens_eval.ux.components import render_calls\n",
    "render_calls(record)"
   ]
  },
  {
   "cell_type": "code",
   "execution_count": null,
   "metadata": {},
   "outputs": [],
   "source": [
    "st.write(record)"
   ]
  },
  {
   "cell_type": "code",
   "execution_count": null,
   "metadata": {},
   "outputs": [],
   "source": [
    "st.write(tc.json)\n"
   ]
  },
  {
   "cell_type": "code",
   "execution_count": null,
   "metadata": {},
   "outputs": [],
   "source": []
  }
 ],
 "metadata": {
  "kernelspec": {
   "display_name": "demo3",
   "language": "python",
   "name": "python3"
  },
  "language_info": {
   "codemirror_mode": {
    "name": "ipython",
    "version": 3
   },
   "file_extension": ".py",
   "mimetype": "text/x-python",
   "name": "python",
   "nbconvert_exporter": "python",
   "pygments_lexer": "ipython3",
   "version": "3.8.16"
  },
  "orig_nbformat": 4
 },
 "nbformat": 4,
 "nbformat_minor": 2
}<|MERGE_RESOLUTION|>--- conflicted
+++ resolved
@@ -168,40 +168,7 @@
    "cell_type": "code",
    "execution_count": null,
    "metadata": {},
-<<<<<<< HEAD
-   "outputs": [
-    {
-     "data": {
-      "application/vnd.jupyter.widget-view+json": {
-       "model_id": "c7982067e17e46039b25caf367729b49",
-       "version_major": 2,
-       "version_minor": 0
-      },
-      "text/plain": [
-       "huggingface api: 0requests [00:00, ?requests/s]"
-      ]
-     },
-     "metadata": {},
-     "output_type": "display_data"
-    },
-    {
-     "data": {
-      "application/vnd.jupyter.widget-view+json": {
-       "model_id": "440e20e2b5ca48a9afc843e7eb7760e6",
-       "version_major": 2,
-       "version_minor": 0
-      },
-      "text/plain": [
-       "openai api: 0requests [00:00, ?requests/s]"
-      ]
-     },
-     "metadata": {},
-     "output_type": "display_data"
-    }
-   ],
-=======
-   "outputs": [],
->>>>>>> decc4811
+   "outputs": [],
    "source": [
     "# Setup some feedback functions.\n",
     "\n",
@@ -239,65 +206,15 @@
   },
   {
    "cell_type": "code",
-<<<<<<< HEAD
-   "execution_count": 5,
-   "metadata": {},
-   "outputs": [
-    {
-     "name": "stdout",
-     "output_type": "stream",
-     "text": [
-      "✅ chain chain_hash_637c5b27c1e9903cd0c87bedfa1ed4c7 -> default.sqlite\n",
-      "✅ feedback def. feedback_hash_dff6740e6b4fcc6ee821b2915045ea2d -> default.sqlite\n",
-      "✅ feedback def. feedback_hash_9432617fed2374b0aa549f3764629a4e -> default.sqlite\n"
-     ]
-    }
-   ],
-=======
-   "execution_count": null,
-   "metadata": {},
-   "outputs": [],
->>>>>>> decc4811
+   "execution_count": null,
+   "metadata": {},
+   "outputs": [],
    "source": [
     "tc = new_conversation(feedbacks=feedbacks, context_filter_fix=True)"
    ]
   },
   {
    "cell_type": "code",
-<<<<<<< HEAD
-   "execution_count": 6,
-   "metadata": {},
-   "outputs": [
-    {
-     "name": "stdout",
-     "output_type": "stream",
-     "text": [
-      "{'answer': ' Shayak Sen is a researcher who has been building systems and '\n",
-      "           'leading research to make machine learning and big data systems '\n",
-      "           'more explainable, privacy compliant, and fair. He obtained his PhD '\n",
-      "           'in Computer Science from Carnegie Mellon University and BTech in '\n",
-      "           'Computer Science from the Indian Institute of Technology, Delhi. '\n",
-      "           'Most recently, he was Group Chief Data Officer at Standard '\n",
-      "           'Chartered Bank.',\n",
-      " 'chat_history': '',\n",
-      " 'question': 'Who is Shayak?',\n",
-      " 'source_documents': [Document(page_content='When Shayak started building production grade machine learning models for algorithmic trading 10 years ago, he realized the need for putting the ‘science’ back in ‘data science’. Since then, he has been building systems and leading research to make machine learning and big data systems more explainable, privacy compliant, and fair. Shayak’s research at Carnegie Mellon University introduced a number of pioneering breakthroughs to the field of explainable AI. Shayak obtained his PhD in Computer Science from Carnegie Mellon University and BTech in Computer Science from the Indian Institute of Technology, Delhi.', metadata={'source': 'https://truera.com/ai-quality-leader/'}),\n",
-      "                      Document(page_content='When Shayak started building production grade machine learning models for algorithmic trading 10 years ago, he realized the need for putting the ‘science’ back in ‘data science’. Since then, he has been building systems and leading research to make machine learning and big data systems more explainable, privacy compliant, and fair. Shayak’s research at Carnegie Mellon University introduced a number of pioneering breakthroughs to the field of explainable AI. Shayak obtained his PhD in Computer Science from Carnegie Mellon University and BTech in Computer Science from the Indian Institute of Technology, Delhi.', metadata={'source': 'https://truera.com/ai-quality-research/'}),\n",
-      "                      Document(page_content='Anupam is passionate about enabling responsible adoption of artificial intelligence. As a Professor of Electrical & Computer Engineering and Computer Science at Carnegie Mellon University for over a decade, he has led groundbreaking research in the areas of AI explainability and governance as well as privacy and data protection. Anupam obtained PhD and MS degrees from Stanford University and a BTech from the Indian Institute of Technology, Kharagpur, all in Computer Science.\\n\\nLinkedin\\n\\nShayak Sen', metadata={'source': 'https://truera.com/ai-quality-leader/'}),\n",
-      "                      Document(page_content='Most recently, Shameek was Group Chief Data Officer at Standard Chartered Bank, where he helped the bank explore and adopt AI in multiple areas (e.g., credit, financial crime compliance, customer analytics, surveillance), and shaped the bank’s internal approach to responsible AI', metadata={'source': 'https://marketing.truera.com/webinar-eu-ai-law'})]}\n"
-     ]
-    },
-    {
-     "name": "stdout",
-     "output_type": "stream",
-     "text": [
-      "✅ record record_hash_a53409181241d3a7c0b39facf9d36d99 from chain_hash_637c5b27c1e9903cd0c87bedfa1ed4c7 -> default.sqlite\n",
-      "✅ feedback feedback_hash_dff6740e6b4fcc6ee821b2915045ea2d on record_hash_a53409181241d3a7c0b39facf9d36d99 -> default.sqlite\n",
-      "✅ feedback feedback_hash_9432617fed2374b0aa549f3764629a4e on record_hash_a53409181241d3a7c0b39facf9d36d99 -> default.sqlite\n"
-     ]
-    }
-   ],
-=======
    "execution_count": null,
    "metadata": {},
    "outputs": [],
@@ -328,7 +245,6 @@
    "execution_count": null,
    "metadata": {},
    "outputs": [],
->>>>>>> decc4811
    "source": [
     "# Normal langchain usage:\n",
     "\n",
