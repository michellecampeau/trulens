#!/usr/bin/env python
# coding: utf-8

# # Llama-Index Quickstart
# 
# In this quickstart you will create a simple Llama Index App and learn how to log it and get feedback on an LLM response.
# 
# For evaluation, we will leverage the "hallucination triad" of groundedness, context relevance and answer relevance.
# 
# [![Open In Colab](https://colab.research.google.com/assets/colab-badge.svg)](https://colab.research.google.com/github/truera/trulens/blob/main/trulens_eval/examples/quickstart/llama_index_quickstart.ipynb)

# ## Setup
# 
# ### Install dependencies
# Let's install some of the dependencies for this notebook if we don't have them already

# In[ ]:

<<<<<<< HEAD

# pip install trulens-eval==0.17.0b llama_index>=0.8.29post1 html2text>=2020.1.16

=======
# pip install trulens-eval==0.17.0a llama_index>=0.8.29post1 html2text>=2020.1.16
>>>>>>> ef77c759

# ### Add API keys
# For this quickstart, you will need Open AI and Huggingface keys. The OpenAI key is used for embeddings and GPT, and the Huggingface key is used for evaluation.

# In[ ]:


import os
os.environ["OPENAI_API_KEY"] = "..."


# ### Import from LlamaIndex and TruLens

# In[ ]:


from trulens_eval import Feedback, Tru, TruLlama
from trulens_eval.feedback import Groundedness
from trulens_eval.feedback.provider.openai import OpenAI

tru = Tru()


# ### Create Simple LLM Application
# 
# This example uses LlamaIndex which internally uses an OpenAI LLM.

# In[ ]:


from llama_index import VectorStoreIndex, SimpleWebPageReader

documents = SimpleWebPageReader(
    html_to_text=True
).load_data(["http://paulgraham.com/worked.html"])
index = VectorStoreIndex.from_documents(documents)

query_engine = index.as_query_engine()


# ### Send your first request

# In[ ]:


response = query_engine.query("What did the author do growing up?")
print(response)


# ## Initialize Feedback Function(s)

# In[ ]:


import numpy as np

# Initialize provider class
openai = OpenAI()

grounded = Groundedness(groundedness_provider=OpenAI())

# Define a groundedness feedback function
f_groundedness = Feedback(grounded.groundedness_measure_with_cot_reasons).on(
    TruLlama.select_source_nodes().node.text
    ).on_output(
    ).aggregate(grounded.grounded_statements_aggregator)

# Question/answer relevance between overall question and answer.
f_qa_relevance = Feedback(openai.relevance).on_input_output()

# Question/statement relevance between question and each context chunk.
f_qs_relevance = Feedback(openai.qs_relevance).on_input().on(
    TruLlama.select_source_nodes().node.text
    ).aggregate(np.mean)


# ## Instrument app for logging with TruLens

# In[ ]:


tru_query_engine_recorder = TruLlama(query_engine,
    app_id='LlamaIndex_App1',
    feedbacks=[f_groundedness, f_qa_relevance, f_qs_relevance])


# In[ ]:


# or as context manager
with tru_query_engine_recorder as recording:
    query_engine.query("What did the author do growing up?")


# ## Explore in a Dashboard

# In[ ]:


tru.run_dashboard() # open a local streamlit app to explore

# tru.stop_dashboard() # stop if needed


# Alternatively, you can run `trulens-eval` from a command line in the same folder to start the dashboard.

# Note: Feedback functions evaluated in the deferred manner can be seen in the "Progress" page of the TruLens dashboard.

# ## Or view results directly in your notebook

# In[ ]:


tru.get_records_and_feedback(app_ids=[])[0] # pass an empty list of app_ids to get all
<|MERGE_RESOLUTION|>--- conflicted
+++ resolved
@@ -16,13 +16,7 @@
 
 # In[ ]:
 
-<<<<<<< HEAD
-
 # pip install trulens-eval==0.17.0b llama_index>=0.8.29post1 html2text>=2020.1.16
-
-=======
-# pip install trulens-eval==0.17.0a llama_index>=0.8.29post1 html2text>=2020.1.16
->>>>>>> ef77c759
 
 # ### Add API keys
 # For this quickstart, you will need Open AI and Huggingface keys. The OpenAI key is used for embeddings and GPT, and the Huggingface key is used for evaluation.
