{
 "cells": [
  {
   "cell_type": "code",
   "execution_count": null,
   "metadata": {},
   "outputs": [],
   "source": [
    "!pip install -U trulens-eval\n",
    "\n",
    "# Google Colab Dependencies\n",
    "!npm install localtunnel -q\n",
    "!pip install -q streamlit==1.13.0"
   ]
  },
  {
   "attachments": {},
   "cell_type": "markdown",
   "metadata": {},
   "source": [
    "# Llama-Index Quickstart\n",
    "\n",
    "In this quickstart you will create a simple Llama Index App and learn how to log it and get feedback on an LLM response.\n",
    "\n",
    "[![Open In Colab](https://colab.research.google.com/assets/colab-badge.svg)](https://colab.research.google.com/github/truera/trulens/blob/main/trulens_eval/examples/frameworks/llama_index/llama_index_quickstart.ipynb)"
   ]
  },
  {
   "attachments": {},
   "cell_type": "markdown",
   "metadata": {},
   "source": [
    "## Setup\n",
    "\n",
    "### Install dependencies\n",
    "Let's install some of the dependencies for this notebook if we don't have them already"
   ]
  },
  {
   "cell_type": "code",
   "execution_count": null,
   "metadata": {},
   "outputs": [],
   "source": [
<<<<<<< HEAD
    "! pip install trulens-eval==0.10.0 llama_index==0.7.0 html2text==2020.1.16"
=======
    "! pip install trulens-eval==0.9.0 llama_index==0.8.3 html2text==2020.1.16"
>>>>>>> 8950895f
   ]
  },
  {
   "attachments": {},
   "cell_type": "markdown",
   "metadata": {},
   "source": [
    "### Add API keys\n",
    "For this quickstart, you will need Open AI and Huggingface keys"
   ]
  },
  {
   "cell_type": "code",
   "execution_count": null,
   "metadata": {},
   "outputs": [],
   "source": [
    "import os\n",
    "os.environ[\"OPENAI_API_KEY\"] = \"...\"\n",
    "os.environ[\"HUGGINGFACE_API_KEY\"] = \"...\""
   ]
  },
  {
   "attachments": {},
   "cell_type": "markdown",
   "metadata": {},
   "source": [
    "### Import from LlamaIndex and TruLens"
   ]
  },
  {
   "cell_type": "code",
   "execution_count": null,
   "metadata": {},
   "outputs": [],
   "source": [
    "# Imports main tools:\n",
    "from trulens_eval import TruLlama, Feedback, Tru, feedback\n",
    "tru = Tru()\n"
   ]
  },
  {
   "attachments": {},
   "cell_type": "markdown",
   "metadata": {},
   "source": [
    "### Create Simple LLM Application\n",
    "\n",
    "This example uses LlamaIndex which internally uses an OpenAI LLM."
   ]
  },
  {
   "cell_type": "code",
   "execution_count": null,
   "metadata": {},
   "outputs": [],
   "source": [
    "from llama_index import VectorStoreIndex, SimpleWebPageReader\n",
    "\n",
    "documents = SimpleWebPageReader(html_to_text=True).load_data(\n",
    "    [\"http://paulgraham.com/worked.html\"]\n",
    ")\n",
    "index = VectorStoreIndex.from_documents(documents)\n",
    "\n",
    "query_engine = index.as_query_engine()"
   ]
  },
  {
   "attachments": {},
   "cell_type": "markdown",
   "metadata": {},
   "source": [
    "### Send your first request"
   ]
  },
  {
   "cell_type": "code",
   "execution_count": null,
   "metadata": {},
   "outputs": [],
   "source": [
    "response = query_engine.query(\"What did the author do growing up?\")\n",
    "print(response)"
   ]
  },
  {
   "attachments": {},
   "cell_type": "markdown",
   "metadata": {},
   "source": [
    "## Initialize Feedback Function(s)"
   ]
  },
  {
   "cell_type": "code",
   "execution_count": null,
   "metadata": {},
   "outputs": [],
   "source": [
    "import numpy as np\n",
    "\n",
    "# Initialize Huggingface-based feedback function collection class:\n",
    "hugs = feedback.Huggingface()\n",
    "openai = feedback.OpenAI()\n",
    "\n",
    "# Define a language match feedback function using HuggingFace.\n",
    "f_lang_match = Feedback(hugs.language_match).on_input_output()\n",
    "# By default this will check language match on the main app input and main app\n",
    "# output.\n",
    "\n",
    "# Question/answer relevance between overall question and answer.\n",
    "f_qa_relevance = Feedback(openai.relevance).on_input_output()\n",
    "\n",
    "# Question/statement relevance between question and each context chunk.\n",
    "f_qs_relevance = Feedback(openai.qs_relevance).on_input().on(\n",
    "    TruLlama.select_source_nodes().node.text\n",
    ").aggregate(np.mean)"
   ]
  },
  {
   "attachments": {},
   "cell_type": "markdown",
   "metadata": {},
   "source": [
    "## Instrument chain for logging with TruLens"
   ]
  },
  {
   "cell_type": "code",
   "execution_count": null,
   "metadata": {},
   "outputs": [],
   "source": [
    "tru_query_engine = TruLlama(query_engine,\n",
    "    app_id='LlamaIndex_App1',\n",
    "    feedbacks=[f_lang_match, f_qa_relevance, f_qs_relevance])"
   ]
  },
  {
   "cell_type": "code",
   "execution_count": null,
   "metadata": {},
   "outputs": [],
   "source": [
    "# Instrumented query engine can operate like the original:\n",
    "llm_response = tru_query_engine.query(\"What did the author do growing up?\")\n",
    "\n",
    "print(llm_response)"
   ]
  },
  {
   "attachments": {},
   "cell_type": "markdown",
   "metadata": {},
   "source": [
    "## Explore in a Dashboard"
   ]
  },
  {
   "cell_type": "code",
   "execution_count": null,
   "metadata": {},
   "outputs": [],
   "source": [
    "tru.run_dashboard() # open a local streamlit app to explore\n",
    "\n",
    "# tru.stop_dashboard() # stop if needed"
   ]
  },
  {
   "attachments": {},
   "cell_type": "markdown",
   "metadata": {},
   "source": [
    "Alternatively, you can run `trulens-eval` from a command line in the same folder to start the dashboard."
   ]
  },
  {
   "attachments": {},
   "cell_type": "markdown",
   "metadata": {},
   "source": [
    "### Leaderboard\n",
    "\n",
    "Understand how your LLM application is performing at a glance. Once you've set up logging and evaluation in your application, you can view key performance statistics including cost and average feedback value across all of your LLM apps using the chain leaderboard. As you iterate new versions of your LLM application, you can compare their performance across all of the different quality metrics you've set up.\n",
    "\n",
    "Note: Average feedback values are returned and displayed in a range from 0 (worst) to 1 (best).\n",
    "\n",
    "![Chain Leaderboard](https://www.trulens.org/Assets/image/Leaderboard.png)\n",
    "\n",
    "To dive deeper on a particular chain, click \"Select Chain\".\n",
    "\n",
    "### Understand chain performance with Evaluations\n",
    " \n",
    "To learn more about the performance of a particular chain or LLM model, we can select it to view its evaluations at the record level. LLM quality is assessed through the use of feedback functions. Feedback functions are extensible methods for determining the quality of LLM responses and can be applied to any downstream LLM task. Out of the box we provide a number of feedback functions for assessing model agreement, sentiment, relevance and more.\n",
    "\n",
    "The evaluations tab provides record-level metadata and feedback on the quality of your LLM application.\n",
    "\n",
    "![Evaluations](https://www.trulens.org/Assets/image/Leaderboard.png)\n",
    "\n",
    "### Deep dive into full chain metadata\n",
    "\n",
    "Click on a record to dive deep into all of the details of your chain stack and underlying LLM, captured by tru_chain.\n",
    "\n",
    "![Explore a Chain](https://www.trulens.org/Assets/image/Chain_Explore.png)\n",
    "\n",
    "If you prefer the raw format, you can quickly get it using the \"Display full chain json\" or \"Display full record json\" buttons at the bottom of the page."
   ]
  },
  {
   "attachments": {},
   "cell_type": "markdown",
   "metadata": {},
   "source": [
    "Note: Feedback functions evaluated in the deferred manner can be seen in the \"Progress\" page of the TruLens dashboard."
   ]
  },
  {
   "attachments": {},
   "cell_type": "markdown",
   "metadata": {},
   "source": [
    "## Or view results directly in your notebook"
   ]
  },
  {
   "cell_type": "code",
   "execution_count": null,
   "metadata": {},
   "outputs": [],
   "source": [
    "tru.get_records_and_feedback(app_ids=[])[0] # pass an empty list of app_ids to get all"
   ]
  }
 ],
 "metadata": {
  "kernelspec": {
   "display_name": "Python 3 (ipykernel)",
   "language": "python",
   "name": "python3"
  },
  "language_info": {
   "codemirror_mode": {
    "name": "ipython",
    "version": 3
   },
   "file_extension": ".py",
   "mimetype": "text/x-python",
   "name": "python",
   "nbconvert_exporter": "python",
   "pygments_lexer": "ipython3",
   "version": "3.11.3"
  },
  "vscode": {
   "interpreter": {
    "hash": "7d153714b979d5e6d08dd8ec90712dd93bff2c9b6c1f0c118169738af3430cd4"
   }
  }
 },
 "nbformat": 4,
 "nbformat_minor": 5
}<|MERGE_RESOLUTION|>--- conflicted
+++ resolved
@@ -42,11 +42,7 @@
    "metadata": {},
    "outputs": [],
    "source": [
-<<<<<<< HEAD
-    "! pip install trulens-eval==0.10.0 llama_index==0.7.0 html2text==2020.1.16"
-=======
-    "! pip install trulens-eval==0.9.0 llama_index==0.8.3 html2text==2020.1.16"
->>>>>>> 8950895f
+    "! pip install trulens-eval==0.10.0 llama_index==0.8.3 html2text==2020.1.16"
    ]
   },
   {
