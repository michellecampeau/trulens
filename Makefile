# Make targets useful for developing TruLens. How to use Makefiles:
# https://opensource.com/article/18/8/what-how-makefile . Please make sure this
# file runs on gmake:
# - Shell statements cannot span more than 1 line, see "lock" for example on
#   how newline is escaped to put the for loop on the same logical line.

SHELL := /bin/bash
REPO_ROOT := $(shell dirname $(realpath $(firstword $(MAKEFILE_LIST))))
PYTEST := poetry run pytest --rootdir=.
POETRY_DIRS := $(shell find . \
	-not -path "./dist/*" \
	-not -path "./src/dashboard/*" \
	-maxdepth 4 \
	-name "*pyproject.toml" \
	-exec dirname {} \;)

# Global setting: execute all commands of a target in a single shell session.
# Note for MAC OS, the default make is too old to support this. "brew install
# make" to get a newer version though it is called "gmake".
.ONESHELL:

# Create the poetry env for building website, docs, formatting, etc.
env:
	poetry install

env-%:
	poetry install --with $*

env-required:
	poetry install --only required,tests --sync

env-optional:
	poetry install --with tests,tests-optional --sync --verbose


# Lock the poetry dependencies for all the subprojects.
lock: $(POETRY_DIRS) clean-dashboard
	for dir in $(POETRY_DIRS); do \
		echo "Creating lockfile for $$dir/pyproject.toml"; \
		poetry lock -C $$dir; \
	done

# Run the ruff linter.
lint: env
	poetry run ruff check --fix

# Run the ruff formatter.
format: env
	poetry run ruff format

precommit-hooks:
	poetry run pre-commit install

run-precommit:
	poetry run pre-commit run --all-files --show-diff-on-failure

# Start a jupyter lab instance.
lab: env
	poetry run jupyter lab --ip=0.0.0.0 --no-browser --ServerApp.token=deadbeef

# Build the documentation website.
docs: env-docs $(shell find docs -type f) mkdocs.yml
	poetry run mkdocs build --clean
	rm -Rf site/overrides

# Serve the documentation website.
docs-serve: env-docs
	poetry run mkdocs serve -a 127.0.0.1:8000

# Serve the documentation website.
docs-serve-debug: env-docs
	poetry run mkdocs serve -a 127.0.0.1:8000 --verbose

# The --dirty flag makes mkdocs not regenerate everything when change is
# detected but also seems to break references.
docs-serve-dirty: env-docs
	poetry run mkdocs serve --dirty -a 127.0.0.1:8000

docs-upload: env-docs $(shell find docs -type f) mkdocs.yml
	poetry run mkdocs gh-deploy

# Check that links in the documentation are valid. Requires the lychee tool.
docs-linkcheck: site
	lychee "site/**/*.html"

# Start the trubot slack app.
trubot:
	poetry run python -u examples/trubot/trubot.py

# Generates a coverage report.
coverage:
	ALLOW_OPTIONALS=true poetry run pytest --rootdir=. tests/* --cov src --cov-report html

# Run the static unit tests only, those in the static subfolder. They are run
# for every tested python version while those outside of static are run only for
# the latest (supported) python version.

test-static:
	$(PYTEST) tests/unit/static/test_static.py

# Tests in the e2e folder make use of possibly costly endpoints. They
# are part of only the less frequently run release tests.

# API tests.
test-api:
	TEST_OPTIONAL=1 $(PYTEST) tests/unit/static/test_api.py
test-write-api:
	TEST_OPTIONAL=1 WRITE_GOLDEN=1 $(PYTEST) tests/unit/static/test_api.py || true

test-deprecation:
	$(PYTEST) tests/unit/static/test_deprecation.py

# Dummy and serial e2e tests do not involve any costly requests.
test-dummy: # has golden file
	$(PYTEST) tests/e2e/test_dummy.py
test-serial: # has golden file
	$(PYTEST) tests/e2e/test_serial.py
test-golden: test-dummy test-serial
test-write-golden: test-write-golden-dummy test-write-golden-serial
test-write-golden-%: tests/e2e/test_$*.py
	WRITE_GOLDEN=1 $(PYTEST) tests/e2e/test_$*.py || true

# Runs required tests
test-%-required: env-required
	make test-$*

# Runs required tests, but allows optional dependencies to be installed.
test-%-allow-optional: env
	ALLOW_OPTIONALS=true make test-$*

# Requires the full optional environment to be set up.
test-%-optional: env-optional
	TEST_OPTIONAL=true make test-$*

# Run the unit tests, those in the tests/unit. They are run in the CI pipeline
# frequently.
test-unit:
	poetry run pytest --rootdir=. tests/unit/*
# Tests in the e2e folder make use of possibly costly endpoints. They
# are part of only the less frequently run release tests.
test-e2e:
	poetry run pytest --rootdir=. tests/e2e/*

# Runs the notebook test
test-notebook:
	poetry run pytest --rootdir=. tests/docs_notebooks/*

install-wheels:
	pip install dist/*/*.whl

# Release Steps:
## Step: Clean repo:
clean-dashboard:
	rm -rf src/dashboard/*.egg-info

clean: clean-dashboard
	git clean --dry-run -fxd
	@read -p "Do you wish to remove these files? (y/N)" -n 1 -r
	echo
	if [[ $$REPLY =~ ^[Yy]$$ ]]; then \
		git clean -fxd; \
	fi;

## Step: Build wheels
build-dashboard: env clean-dashboard
	poetry run python -m build src/dashboard -o $(REPO_ROOT)/dist/trulens-dashboard;

build: $(POETRY_DIRS)
	for dir in $(POETRY_DIRS); do \
		echo "Building $$dir"; \
		pushd $$dir; \
		if [[ "$$dir" == "." ]]; then \
			pkg_name=trulens; \
		else \
			pkg_path=$${dir#./src/}; \
			pkg_name=trulens-$${pkg_path//\//-}; \
		fi; \
		echo $$pkg_name; \
		poetry build -o $(REPO_ROOT)/dist/$$pkg_name/; \
		rm -rf .venv; \
		popd; \
	done
	make build-dashboard

## Step: Build zip files to upload to staging
zip-wheels:
	poetry run ./zip_wheels.sh

## Step: Upload wheels to pypi
<<<<<<< HEAD
# Usage: TOKEN=... make upload-trulnes-instrument-langchain
upload-%: clean build zip-wheels
=======
# Usage: TOKEN=... make upload-trulens-instrument-langchain
upload-%: build
>>>>>>> b081eb4b
	poetry run twine upload -u __token__ -p $(TOKEN) dist/$*/*

upload-all: clean build zip-wheels
	poetry run twine upload --skip-existing -u __token__ -p $(TOKEN) dist/**/*.whl
	poetry run twine upload --skip-existing -u __token__ -p $(TOKEN) dist/**/*.tar.gz

upload-testpypi-%: clean build zip-wheels
	poetry run twine upload -r testpypi -u __token__ -p $(TOKEN) dist/$*/*

upload-testpypi-all: clean build zip-wheels
	poetry run twine upload -r testpypi --skip-existing -u __token__ -p $(TOKEN) dist/**/*.whl
	poetry run twine upload -r testpypi --skip-existing -u __token__ -p $(TOKEN) dist/**/*.tar.gz<|MERGE_RESOLUTION|>--- conflicted
+++ resolved
@@ -187,13 +187,8 @@
 	poetry run ./zip_wheels.sh
 
 ## Step: Upload wheels to pypi
-<<<<<<< HEAD
-# Usage: TOKEN=... make upload-trulnes-instrument-langchain
+# Usage: TOKEN=... make upload-trulens-instrument-langchain
 upload-%: clean build zip-wheels
-=======
-# Usage: TOKEN=... make upload-trulens-instrument-langchain
-upload-%: build
->>>>>>> b081eb4b
 	poetry run twine upload -u __token__ -p $(TOKEN) dist/$*/*
 
 upload-all: clean build zip-wheels
