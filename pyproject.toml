[build-system]
build-backend = "poetry.core.masonry.api"
requires = [
  "poetry-core",
]

[tool.poetry]
name = "trulens"
version = "1.0.1a1"
description = "Library to systematically track and evaluate LLM based applications."
authors = [
  "Snowflake Inc. <ml-observability-wg-dl@snowflake.com>",
]
license = "MIT"
readme = "README.md"
packages = [
  { from = "_trulens", include = "trulens" },
]
homepage = "https://trulens.org/"
documentation = "https://trulens.org/trulens/getting_started/"
repository = "https://github.com/truera/trulens"
classifiers = [
  "Programming Language :: Python :: 3",
  "Operating System :: OS Independent",
  "Development Status :: 3 - Alpha",
  "License :: OSI Approved :: MIT License",
]

[tool.poetry.dependencies]
python = "^3.9,!=3.9.7"
<<<<<<< HEAD
trulens-api = "^0.33"
trulens-core = "^0.33"
trulens-feedback = "^0.33"
trulens-dashboard = "^0.33"
=======
trulens-core = { version = "^1.0.0", extras = [
  "snowflake",
], allow-prereleases = true }
trulens-feedback = { version = "^1.0.0", allow-prereleases = true }
trulens-dashboard = { version = "^1.0.0", allow-prereleases = true }
>>>>>>> f43ac518

[tool.poetry.group.benchmark.dependencies]
trulens-benchmark = { path = "src/benchmark", develop = true }

[tool.poetry.group.tests-db]
optional = true

[tool.poetry.group.tests-db.dependencies]
psycopg2-binary = "^2.9"
pymysql = "^1.1"
cryptography = "^41.0"

[tool.poetry.group.dev.dependencies]
pre-commit = "^3.7"
ruff = "^0.5"
mypy = "^1.11"
build = "^1.2"
twine = "^5.1"

[tool.poetry.group.docs.dependencies]
mkdocs = ">=1.6"
mkdocstrings-python = "^1.10"
mkdocstrings = "^0.25"
mkdocs-material = "^9.5"
mkdocs-material-extensions = "^1.3"
mkdocs-autorefs = "^1.0"
mkdocs-redirects = "^1.2"
mkdocs-jupyter = "^0.24"
mkdocs-include-markdown-plugin = "^6.2"
python-markdown-math = "^0.8"
markdown-include = "^0.8"
notebook = "^7.2"
black = "^24.4"
mkdocs-gen-files = "^0.5"
mkdocs-literate-nav = "^0.6"
mkdocs-section-index = "^0.3"

[tool.poetry.group.instrument.dependencies]
trulens-instrument-langchain = { path = "src/instrument/langchain", develop = true, python = "<3.13" }
trulens-instrument-llamaindex = { path = "src/instrument/llamaindex", develop = true }
trulens-instrument-nemo = { path = "src/instrument/nemo", develop = true, python = "<3.12" }

[tool.poetry.group.providers.dependencies]
trulens-providers-bedrock = { path = "src/providers/bedrock", develop = true }
trulens-providers-langchain = { path = "src/providers/langchain", develop = true }
trulens-providers-cortex = { path = "src/providers/cortex", develop = true, python = "<3.12" }
trulens-providers-huggingface = { path = "src/providers/huggingface", develop = true }
trulens-providers-openai = { path = "src/providers/openai", develop = true }
trulens-providers-litellm = { path = "src/providers/litellm", develop = true }

[tool.poetry.group.required.dependencies]
<<<<<<< HEAD
trulens-api = { path = "src/api", develop = true }
trulens-core = { path = "src/core", develop = true }
=======
python = "^3.9,!=3.9.7"
trulens-core = { path = "src/core", extras = [
  "snowflake",
], develop = true }
>>>>>>> f43ac518
trulens-feedback = { path = "src/feedback", develop = true }
trulens-dashboard = { path = "src/dashboard", develop = true, python = "!=3.9.7" }

[tool.poetry.group.tests]
optional = true

[tool.poetry.group.tests.dependencies]
pytest = "^8.3"
nbconvert = "^7.16"
nbformat = "^5.10"
pytest-subtests = "^0.13"
pytest-azurepipelines = "^1.0"
ruff = "^0.5"
pre-commit = "^3.7"
pytest-cov = "^5.0"

[tool.poetry.group.tests-optional]
optional = true

[tool.poetry.group.tests-optional.dependencies]
llama-index-embeddings-huggingface = "^0.2.2"
llama-index-embeddings-openai = "^0.1.10"

[tool.ruff]
line-length = 80
extend-exclude = [
  "examples/expositional",
]

[tool.ruff.lint]
preview = true
ignore = [
  "E731",
]
extend-select = [
  "I",
  "E303",
]

[tool.ruff.lint.isort]
force-single-line = true
force-sort-within-sections = true
single-line-exclusions = [
  "typing",
]
known-first-party = [
  "src",
]

[tool.ruff.lint.pydocstyle]
convention = "google"

[tool.pytest.ini_options]
testpaths = [
  "tests",
]

[tool.mypy]
files = [
  "src",
  "tests",
]
mypy_path = "src"
namespace_packages = true
explicit_package_bases = true<|MERGE_RESOLUTION|>--- conflicted
+++ resolved
@@ -28,18 +28,12 @@
 
 [tool.poetry.dependencies]
 python = "^3.9,!=3.9.7"
-<<<<<<< HEAD
-trulens-api = "^0.33"
-trulens-core = "^0.33"
-trulens-feedback = "^0.33"
-trulens-dashboard = "^0.33"
-=======
 trulens-core = { version = "^1.0.0", extras = [
   "snowflake",
 ], allow-prereleases = true }
+trulens-api = { version = "^1.0.0", allow-prereleases = true }
 trulens-feedback = { version = "^1.0.0", allow-prereleases = true }
 trulens-dashboard = { version = "^1.0.0", allow-prereleases = true }
->>>>>>> f43ac518
 
 [tool.poetry.group.benchmark.dependencies]
 trulens-benchmark = { path = "src/benchmark", develop = true }
@@ -91,15 +85,11 @@
 trulens-providers-litellm = { path = "src/providers/litellm", develop = true }
 
 [tool.poetry.group.required.dependencies]
-<<<<<<< HEAD
-trulens-api = { path = "src/api", develop = true }
-trulens-core = { path = "src/core", develop = true }
-=======
 python = "^3.9,!=3.9.7"
 trulens-core = { path = "src/core", extras = [
   "snowflake",
 ], develop = true }
->>>>>>> f43ac518
+trulens-api = { path = "src/api", develop = true }
 trulens-feedback = { path = "src/feedback", develop = true }
 trulens-dashboard = { path = "src/dashboard", develop = true, python = "!=3.9.7" }
 
