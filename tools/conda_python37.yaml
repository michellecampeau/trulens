--- conflicted
+++ resolved
@@ -28,10 +28,6 @@
       - mkdocs-material-extensions==1.0
       - mkdocstrings==0.13.2
       - python-markdown-math==0.7
-<<<<<<< HEAD
-      - yapf==0.30.0
-=======
       - yapf==0.32.0
       - isort==5.10.1
-prefix: /home/anupam/miniconda3/envs/python37
->>>>>>> b28c4385
+prefix: /home/anupam/miniconda3/envs/python37