[build-system]
build-backend = "poetry.core.masonry.api"
requires = [
  "poetry-core",
]

[tool.poetry]
name = "trulens-core"
version = "1.2.6"
description = "Library to systematically track and evaluate LLM based applications."
authors = [
  "Snowflake Inc. <ml-observability-wg-dl@snowflake.com>",
]
license = "MIT"
readme = "README.md"
packages = [
  { include = "trulens" },
]
homepage = "https://trulens.org/"
documentation = "https://trulens.org/getting_started/"
repository = "https://github.com/truera/trulens"
classifiers = [
  "Programming Language :: Python :: 3",
  "Operating System :: OS Independent",
  "Development Status :: 3 - Alpha",
  "License :: OSI Approved :: MIT License",
]

[tool.poetry.dependencies]
python = "^3.9"
numpy = ">=1.23"
munch = "^2.5"
dill = ">=0.3.8"
typing_extensions = "^4.9"
pydantic = "^2"
pandas = ">=1.0.0"
rich = "^13.6"
sqlalchemy = "^2.0"
alembic = "^1.8.1"
nest-asyncio = "^1.5"
python-dotenv = ">=0.21,<2.0"

[tool.poetry.group.tqdm]
optional = true

[tool.poetry.group.tqdm.dependencies]
tqdm = { version = ">=4.2.0", optional = true }

[tool.poetry.group.otel]
optional = true

[tool.poetry.group.otel.dependencies]
<<<<<<< HEAD
trulens-semconv = { version = ">=1", optional = true }
opentelemetry-api = { version = ">=1", optional = true }
opentelemetry-sdk = { version = ">=1", optional = true }

[tool.poetry.group.dev]
optional = true

[tool.poetry.group.dev.dependencies]
trulens-semconv = { path = "../semconv" }
=======
opentelemetry-api = { version = ">=1", optional = true }
opentelemetry-sdk = { version = ">=1", optional = true }
>>>>>>> 0241b8ad
<|MERGE_RESOLUTION|>--- conflicted
+++ resolved
@@ -50,7 +50,6 @@
 optional = true
 
 [tool.poetry.group.otel.dependencies]
-<<<<<<< HEAD
 trulens-semconv = { version = ">=1", optional = true }
 opentelemetry-api = { version = ">=1", optional = true }
 opentelemetry-sdk = { version = ">=1", optional = true }
@@ -59,8 +58,4 @@
 optional = true
 
 [tool.poetry.group.dev.dependencies]
-trulens-semconv = { path = "../semconv" }
-=======
-opentelemetry-api = { version = ">=1", optional = true }
-opentelemetry-sdk = { version = ">=1", optional = true }
->>>>>>> 0241b8ad
+trulens-semconv = { path = "../semconv" }