from __future__ import annotations

import inspect
import logging
import types
from types import TracebackType
from typing import Any, Callable, Dict, List, Optional, Sequence, Tuple

from opentelemetry import trace
from opentelemetry.baggage import get_baggage
from opentelemetry.baggage import remove_baggage
from opentelemetry.baggage import set_baggage
import opentelemetry.context as context_api
from opentelemetry.trace.span import Span
from trulens.core.otel.function_call_context_manager import (
    create_function_call_context_manager,
)
from trulens.core.schema.app import AppDefinition
from trulens.experimental.otel_tracing.core.session import TRULENS_SERVICE_NAME
from trulens.experimental.otel_tracing.core.span import Attributes
from trulens.experimental.otel_tracing.core.span import (
    set_function_call_attributes,
)
from trulens.experimental.otel_tracing.core.span import (
    set_general_span_attributes,
)
from trulens.experimental.otel_tracing.core.span import (
    set_record_root_span_attributes,
)
from trulens.experimental.otel_tracing.core.span import (
    set_user_defined_attributes,
)
from trulens.otel.semconv.constants import TRULENS_INSTRUMENT_WRAPPER_FLAG
from trulens.otel.semconv.constants import (
    TRULENS_RECORD_ROOT_INSTRUMENT_WRAPPER_FLAG,
)
from trulens.otel.semconv.trace import SpanAttributes
import wrapt

logger = logging.getLogger(__name__)


def _get_func_name(func: Callable) -> str:
    if (
        hasattr(func, "__module__")
        and func.__module__
        and hasattr(func, "__qualname__")
        and func.__qualname__
    ):
        return f"{func.__module__}.{func.__qualname__}"
    elif hasattr(func, "__qualname__") and func.__qualname__:
        return func.__qualname__
    else:
        return func.__name__


def _resolve_attributes(
    attributes: Attributes,
    ret: Optional[Any],
    exception: Optional[Exception],
    args: Sequence[Any],
    all_kwargs: Dict[str, Any],
) -> Dict[str, Any]:
    if attributes is None:
        return {}
    if callable(attributes):
        return attributes(ret, exception, *args, **all_kwargs)
    if isinstance(attributes, dict):
        resolved = {}
        value_string_to_value = all_kwargs.copy()
        value_string_to_value["return"] = ret
        for k, v in attributes.items():
            resolved[k] = value_string_to_value[v]
        return resolved
    return attributes.copy()


def _set_span_attributes(
    span: Span,
    span_type: SpanAttributes.SpanType,
    func_name: str,
    func: Callable,
    func_exception: Optional[Exception],
    attributes: Attributes,
    instance: Any,
    args: Tuple[Any],
    kwargs: Dict[str, Any],
    ret: Any,
    only_set_user_defined_attributes: bool = False,
):
    # Determine args/kwargs to pass to the attributes
    # callable.
    sig = inspect.signature(func)
    bound_args = sig.bind_partial(*args, **kwargs).arguments
    all_kwargs = {**kwargs, **bound_args}
    if not only_set_user_defined_attributes:
        # Set general span attributes.
        span.set_attribute("name", func_name)
        set_general_span_attributes(span, span_type)
        # Set record root span attributes if necessary.
        if span_type == SpanAttributes.SpanType.RECORD_ROOT:
            set_record_root_span_attributes(
                span,
                func,
                args,
                kwargs,
                ret,
                func_exception,
            )
        # Set function call attributes.
        set_function_call_attributes(
            span, ret, func_name, func_exception, all_kwargs
        )
    # Resolve the attributes.
    if instance is not None:
        args_with_self_possibly = (instance,) + args
    else:
        args_with_self_possibly = args
    resolved_attributes = _resolve_attributes(
        attributes,
        ret,
        func_exception,
        args_with_self_possibly,
        all_kwargs,
    )
    if resolved_attributes:
        # Set the user-provided attributes.
        set_user_defined_attributes(
            span,
            span_type=span_type,
            attributes=resolved_attributes,
        )


<<<<<<< HEAD
def instrument_arg_parser(func):
    @wrapt.decorator
    def wrapper(f, instance, args, kwargs):
        if len(args) == 0:
            return f(**kwargs)
        if len(args) == 1:
            if callable(args[0]) and len(kwargs) == 0:
                return f()(args[0])
        raise ValueError(
            "`@instrument` decorator must be called only with keyword arguments!"
        )

    return wrapper(func)


@instrument_arg_parser
def instrument(
    *,
    span_type: SpanAttributes.SpanType = SpanAttributes.SpanType.UNKNOWN,
    attributes: Attributes = None,
    must_be_first_wrapper: bool = False,
    **kwargs,
=======
def _set_span_attributes_and_handle_exceptions(
    span: Span,
    span_type: SpanAttributes.SpanType,
    func_name: str,
    func: Callable,
    func_exception: Optional[Exception],
    attributes: Attributes,
    instance: Any,
    args: Tuple[Any],
    kwargs: Dict[str, Any],
    ret: Any,
    only_set_user_defined_attributes: bool = False,
>>>>>>> 20c4e2a3
):
    attributes_exception: Optional[Exception] = None
    try:
        _set_span_attributes(
            span,
            span_type,
            func_name,
            func,
            func_exception,
            attributes,
            instance,
            args,
            kwargs,
            ret,
            only_set_user_defined_attributes=only_set_user_defined_attributes,
        )
    except Exception as e:
        logger.error(f"Error setting attributes: {e}")
        attributes_exception = e
    # Raise any exceptions that occurred.
    exception = func_exception or attributes_exception
    if exception:
        raise exception


class instrument:
    enabled: bool = True

    def __init__(
        self,
        *,
        span_type: SpanAttributes.SpanType = SpanAttributes.SpanType.UNKNOWN,
        attributes: Attributes = None,
        **kwargs,
    ) -> None:
        """
        Decorator for marking functions to be instrumented with OpenTelemetry
        tracing.

        span_type: Span type to be used for the span.
        attributes:
            A dictionary or a callable that returns a dictionary of attributes
            (i.e. a `typing.Dict[str, typing.Any]`) to be set on the span.
        """
        self.span_type = span_type
        if attributes is None:
            attributes = {}
        self.attributes = attributes
        self.is_record_root = span_type == SpanAttributes.SpanType.RECORD_ROOT
        self.is_app_specific_record_root = kwargs.get(
            "is_app_specific_record_root", False
        )
        self.create_new_span = kwargs.get("create_new_span", True)
        self.only_set_user_defined_attributes = kwargs.get(
            "only_set_user_defined_attributes", False
        )
        self.must_be_first_wrapper = kwargs.get("must_be_first_wrapper", False)

    def __call__(self, func: Callable) -> Callable:
        func_name = _get_func_name(func)

        @wrapt.decorator
        def sync_wrapper(func, instance, args, kwargs):
            if not self.enabled:
                return func(*args, **kwargs)
            ret = convert_to_generator(func, instance, args, kwargs)
            if next(ret) == "is_not_generator":
                res = next(ret)
                # Check that there are no more entries in the generator.
                valid = False
                try:
                    next(ret)
                except StopIteration:
                    valid = True
                if not valid:
                    raise ValueError("The generator is not empty!")
                ret = res
            return ret

        def convert_to_generator(func, instance, args, kwargs):
            with create_function_call_context_manager(
                self.create_new_span, func_name, self.is_record_root
            ) as span:
                ret = None
                func_exception: Optional[Exception] = None
                # Run function.
                try:
                    result = func(*args, **kwargs)
                    if isinstance(result, types.GeneratorType):
                        yield "is_generator"
                        ret = []
                        for curr in result:
                            ret.append(curr)
                            yield curr
                    else:
                        yield "is_not_generator"
                        ret = result
                        yield ret
                except Exception as e:
                    # We want to get into the next clause to allow the users
                    # to still add attributes. It's on the user to deal with
                    # None as a return value.
                    func_exception = e
                finally:
                    _set_span_attributes_and_handle_exceptions(
                        span,
                        self.span_type,
                        func_name,
                        func,
                        func_exception,
                        self.attributes,
                        instance,
                        args,
                        kwargs,
                        ret,
                        self.only_set_user_defined_attributes,
                    )
                    return ret

        @wrapt.decorator
        async def async_wrapper(func, instance, args, kwargs):
            if not self.enabled:
                return await func(*args, **kwargs)
            with create_function_call_context_manager(
                self.create_new_span, func_name, self.is_record_root
            ) as span:
                ret = None
                func_exception: Optional[Exception] = None
                # Run function.
                try:
                    ret = await func(*args, **kwargs)
                except Exception as e:
                    # We want to get into the next clause to allow the users
                    # to still add attributes. It's on the user to deal with
                    # None as a return value.
                    func_exception = e
                # Set span attributes.
                _set_span_attributes_and_handle_exceptions(
                    span,
                    self.span_type,
                    func_name,
                    func,
                    func_exception,
                    self.attributes,
                    instance,
                    args,
                    kwargs,
                    ret,
                    self.only_set_user_defined_attributes,
                )
            return ret

        @wrapt.decorator
        async def async_generator_wrapper(func, instance, args, kwargs):
            if not self.enabled:
                async for curr in func(*args, **kwargs):
                    yield curr
                return
            with create_function_call_context_manager(
                self.create_new_span, func_name, self.is_record_root
            ) as span:
                ret = None
                func_exception: Optional[Exception] = None
                # Run function.
                try:
                    result = func(*args, **kwargs)
                    ret = []
                    async for curr in result:
                        ret.append(curr)
                        yield curr
                except Exception as e:
                    # We want to get into the next clause to allow the users
                    # to still add attributes. It's on the user to deal with
                    # None as a return value.
                    func_exception = e
                finally:
                    _set_span_attributes_and_handle_exceptions(
                        span,
                        self.span_type,
                        func_name,
                        func,
                        func_exception,
                        self.attributes,
                        instance,
                        args,
                        kwargs,
                        ret,
                        self.only_set_user_defined_attributes,
                    )

        # Check if already wrapped if not allowing multiple wrappers.
        if self.must_be_first_wrapper:
            if hasattr(func, TRULENS_INSTRUMENT_WRAPPER_FLAG):
                return func
            curr = func
            while hasattr(curr, "__wrapped__"):
                curr = curr.__wrapped__
                if hasattr(curr, TRULENS_INSTRUMENT_WRAPPER_FLAG):
                    return func

        # Wrap.
        ret = None
        if inspect.isasyncgenfunction(func):
            ret = async_generator_wrapper(func)
        elif inspect.iscoroutinefunction(func):
            ret = async_wrapper(func)
        else:
            ret = sync_wrapper(func)
        ret.__dict__[TRULENS_INSTRUMENT_WRAPPER_FLAG] = True
        if self.is_record_root and not self.is_app_specific_record_root:
            ret.__dict__[TRULENS_RECORD_ROOT_INSTRUMENT_WRAPPER_FLAG] = True
        return ret

    @classmethod
    def enable_all_instrumentation(cls) -> None:
        cls.enabled = True

    @classmethod
    def disable_all_instrumentation(cls) -> None:
        cls.enabled = False


def instrument_method(
    cls: type,
    method_name: str,
    span_type: SpanAttributes.SpanType = SpanAttributes.SpanType.UNKNOWN,
    attributes: Attributes = None,
    must_be_first_wrapper: bool = False,
) -> None:
    wrapper = instrument(
        span_type=span_type,
        attributes=attributes,
        must_be_first_wrapper=must_be_first_wrapper,
    )
    setattr(cls, method_name, wrapper(getattr(cls, method_name)))


def instrument_cost_computer(
    cls: type,
    method_name: str,
    attributes: Attributes,
) -> None:
    wrapper = instrument(
        attributes=attributes,
        create_new_span=False,
        only_set_user_defined_attributes=True,
    )
    setattr(cls, method_name, wrapper(getattr(cls, method_name)))


class OtelBaseRecordingContext:
    run_name: str
    """
    The name of the run that the recording context is currently processing.
    """

    input_id: str
    """
    The ID of the input that the recording context is currently processing.
    """

    tokens: List[object] = []
    """
    OTEL context tokens for the current context manager. These tokens are how the OTEL
    context api keeps track of what is changed in the context, and used to undo the changes.
    """

    context_keys_added: List[str] = []
    """
    Keys added to the OTEL context.
    """

    def __init__(
        self,
        *,
        app_name: str,
        app_version: str,
        app_id: str,
        run_name: str,
        input_id: str,
    ):
        self.app_name = app_name
        self.app_version = app_version
        self.app_id = app_id
        self.run_name = run_name
        self.input_id = input_id
        self.tokens = []
        self.context_keys_added = []
        self.span_context = None

    # Calling set_baggage does not actually add the baggage to the current context, but returns a new one
    # To avoid issues with remembering to add/remove the baggage, we attach it to the runtime context.
    def attach_to_context(self, key: str, value: object):
        if get_baggage(key) or value is None:
            return

        self.tokens.append(context_api.attach(set_baggage(key, value)))
        self.context_keys_added.append(key)

    async def __aenter__(self):
        return self.__enter__()

    def __exit__(self, exc_type, exc_value, exc_tb):
        # Exiting the span context before updating the context to ensure nothing
        # carries over unintentionally
        if self.span_context:
            # TODO[SNOW-1854360]: Add in feature function spans.
            self.span_context.__exit__(exc_type, exc_value, exc_tb)

        logger.debug("Exiting the OTEL app context.")

        # Clearing the context / baggage added.
        while self.context_keys_added:
            remove_baggage(self.context_keys_added.pop())

        while self.tokens:
            # Clearing the context once we're done with this root span.
            # See https://github.com/open-telemetry/opentelemetry-python/issues/2432#issuecomment-1593458684
            context_api.detach(self.tokens.pop())

    async def __aexit__(
        self,
        exc_type: Optional[BaseException],
        exc_val: Optional[BaseException],
        exc_tb: Optional[TracebackType],
    ) -> None:
        return self.__exit__(exc_type, exc_val, exc_tb)


class OtelRecordingContext(OtelBaseRecordingContext):
    def __init__(
        self,
        *,
        app_name: str,
        app_version: str,
        run_name: str,
        input_id: str,
        ground_truth_output: Optional[str] = None,
    ) -> None:
        app_id = AppDefinition._compute_app_id(app_name, app_version)
        super().__init__(
            app_name=app_name,
            app_version=app_version,
            app_id=app_id,
            run_name=run_name,
            input_id=input_id,
        )
        self.ground_truth_output = ground_truth_output

    # For use as a context manager.
    def __enter__(self) -> None:
        self.attach_to_context(SpanAttributes.APP_NAME, self.app_name)
        self.attach_to_context(SpanAttributes.APP_VERSION, self.app_version)
        self.attach_to_context(SpanAttributes.APP_ID, self.app_id)

        self.attach_to_context(SpanAttributes.RUN_NAME, self.run_name)
        self.attach_to_context(SpanAttributes.INPUT_ID, self.input_id)
        self.attach_to_context(
            SpanAttributes.RECORD_ROOT.GROUND_TRUTH_OUTPUT,
            self.ground_truth_output,
        )


class OtelFeedbackComputationRecordingContext(OtelBaseRecordingContext):
    def __init__(self, *args, **kwargs):
        self.target_record_id = kwargs.pop("target_record_id")
        self.feedback_name = kwargs.pop("feedback_name")
        super().__init__(*args, **kwargs)

    # For use as a context manager.
    def __enter__(self) -> Span:
        tracer = trace.get_tracer_provider().get_tracer(TRULENS_SERVICE_NAME)

        self.attach_to_context(
            SpanAttributes.RECORD_ID, self.target_record_id
        )  # TODO(otel): Should we include this? It's automatically getting added to the span.
        self.attach_to_context(SpanAttributes.APP_NAME, self.app_name)
        self.attach_to_context(SpanAttributes.APP_VERSION, self.app_version)
        self.attach_to_context(SpanAttributes.APP_ID, self.app_id)

        self.attach_to_context(SpanAttributes.RUN_NAME, self.run_name)
        self.attach_to_context(
            SpanAttributes.EVAL.TARGET_RECORD_ID, self.target_record_id
        )
        self.attach_to_context(SpanAttributes.INPUT_ID, self.input_id)
        self.attach_to_context(
            SpanAttributes.EVAL.METRIC_NAME, self.feedback_name
        )

        # Use start_as_current_span as a context manager
        self.span_context = tracer.start_as_current_span("eval_root")
        root_span = self.span_context.__enter__()
        root_span_id = str(root_span.get_span_context().span_id)

        self.attach_to_context(
            SpanAttributes.EVAL.EVAL_ROOT_ID,
            root_span_id,
        )

        # Set general span attributes
        root_span.set_attribute("name", "eval_root")
        set_general_span_attributes(
            root_span, SpanAttributes.SpanType.EVAL_ROOT
        )

        return root_span<|MERGE_RESOLUTION|>--- conflicted
+++ resolved
@@ -132,7 +132,6 @@
         )
 
 
-<<<<<<< HEAD
 def instrument_arg_parser(func):
     @wrapt.decorator
     def wrapper(f, instance, args, kwargs):
@@ -148,14 +147,6 @@
     return wrapper(func)
 
 
-@instrument_arg_parser
-def instrument(
-    *,
-    span_type: SpanAttributes.SpanType = SpanAttributes.SpanType.UNKNOWN,
-    attributes: Attributes = None,
-    must_be_first_wrapper: bool = False,
-    **kwargs,
-=======
 def _set_span_attributes_and_handle_exceptions(
     span: Span,
     span_type: SpanAttributes.SpanType,
@@ -168,7 +159,6 @@
     kwargs: Dict[str, Any],
     ret: Any,
     only_set_user_defined_attributes: bool = False,
->>>>>>> 20c4e2a3
 ):
     attributes_exception: Optional[Exception] = None
     try:
