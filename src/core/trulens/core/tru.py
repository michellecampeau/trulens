from __future__ import annotations

from collections import defaultdict
from concurrent import futures
from datetime import datetime
import json
import logging
from multiprocessing import Process
from pprint import PrettyPrinter
import queue
import re
import threading
from threading import Thread
import time
from time import sleep
from typing import (
    Any,
    Callable,
    Dict,
    Iterable,
    List,
    Mapping,
    Optional,
    Sequence,
    Tuple,
    Union,
)

<<<<<<< HEAD
import humanize
from opentelemetry import sdk as otel_sdk
from opentelemetry.sdk.trace import export as otel_export_sdk
import pandas
import pydantic
from tqdm.auto import tqdm
from trulens.core import preview as mod_preview
from trulens.core.database import sqlalchemy as mod_sqlalchemy
=======
import pandas
from trulens.core import feedback
>>>>>>> 3c5c60b3
from trulens.core.database.base import DB
from trulens.core.database.exceptions import DatabaseVersionException
from trulens.core.feedback import feedback as base_feedback
from trulens.core.schema import app as mod_app_schema
from trulens.core.schema import feedback as mod_feedback_schema
from trulens.core.schema import record as mod_record_schema
from trulens.core.schema import types as mod_types_schema
from trulens.core.utils import python
from trulens.core.utils import serial
from trulens.core.utils import text as text_utils
from trulens.core.utils import threading as tru_threading
from trulens.core.utils.imports import REQUIREMENT_SNOWFLAKE
from trulens.core.utils.imports import OptionalImports
from trulens.core.utils.python import Future  # code style exception
<<<<<<< HEAD
from trulens.core.utils.wrap import OpaqueWrapper
=======
from trulens.core.utils.python import OpaqueWrapper
from trulens.core.utils.text import format_seconds
>>>>>>> 3c5c60b3

tqdm = None
with OptionalImports(messages=REQUIREMENT_SNOWFLAKE):
    from snowflake.core import CreateMode
    from snowflake.core import Root
    from snowflake.core.schema import Schema
    from snowflake.snowpark import Session
    from snowflake.sqlalchemy import URL
    from tqdm import tqdm

pp = PrettyPrinter()

logger = logging.getLogger(__name__)


<<<<<<< HEAD
def humanize_seconds(seconds: float):
    return humanize.naturaldelta(timedelta(seconds=seconds))


class Tru(pydantic.BaseModel, python.SingletonPerName):
=======
class Tru(python.SingletonPerName):
>>>>>>> 3c5c60b3
    """Tru is the main class that provides an entry points to trulens.

    Tru lets you:

    - Log app prompts and outputs
    - Log app Metadata
    - Run and log feedback functions
    - Run streamlit dashboard to view experiment results

    By default, all data is logged to the current working directory to
    `"default.sqlite"`. Data can be logged to a SQLAlchemy-compatible url
    referred to by `database_url`.

    Supported App Types:
        [TruChain][trulens.instrument.langchain.TruChain]: Langchain
            apps.

        [TruLlama][trulens.instrument.llamaindex.TruLlama]: Llama Index
            apps.

        [TruRails][trulens.instrument.nemo.TruRails]: NeMo Guardrails apps.

        [TruBasicApp][trulens.core.TruBasicApp]:
            Basic apps defined solely using a function from `str` to `str`.

        [TruCustomApp][trulens.core.TruCustomApp]:
            Custom apps containing custom structures and methods. Requires annotation
            of methods to instrument.

        [TruVirtual][trulens.core.TruVirtual]: Virtual
            apps that do not have a real app to instrument but have a virtual
            structure and can log existing captured data as if they were trulens
            records.

    Args:
        database: Database to use. If not provided, an
            [SQLAlchemyDB][trulens.core.database.sqlalchemy.SQLAlchemyDB] database
            will be initialized based on the other arguments.

        database_url: Database URL. Defaults to a local SQLite
            database file at `"default.sqlite"` See [this
            article](https://docs.sqlalchemy.org/en/20/core/engines.html#database-urls)
            on SQLAlchemy database URLs. (defaults to
            `sqlite://DEFAULT_DATABASE_FILE`).

        database_file: Path to a local SQLite database file.

            **Deprecated**: Use `database_url` instead.

        database_prefix: Prefix for table names for trulens to use.
            May be useful in some databases hosting other apps.

        database_redact_keys: Whether to redact secret keys in data to be
            written to database (defaults to `False`)

        database_args: Additional arguments to pass to the database constructor.

        snowflake_connection_parameters: Connection arguments to Snowflake database to use.

        app_name: Name of the app.
    """

    model_config = {"arbitrary_types_allowed": True}

    RETRY_RUNNING_SECONDS: float = 60.0
    """How long to wait (in seconds) before restarting a feedback function that has already started

    A feedback function execution that has started may have stalled or failed in a bad way that did not record the
    failure.

    See also:
        [start_evaluator][trulens.core.tru.Tru.start_evaluator]

        [DEFERRED][trulens.core.schema.feedback.FeedbackMode.DEFERRED]
    """

    RETRY_FAILED_SECONDS: float = 5 * 60.0
    """How long to wait (in seconds) to retry a failed feedback function run."""

    DEFERRED_NUM_RUNS: int = 32
    """Number of futures to wait for when evaluating deferred feedback functions."""

    RECORDS_BATCH_TIMEOUT: int = 10
    """Time to wait before inserting a batch of records into the database."""

    db: Union[DB, OpaqueWrapper[DB]]
    """Database supporting this workspace.

    Will be an opqaue wrapper if it is not ready to use due to migration requirements.
    """

    _dashboard_urls: Optional[str] = pydantic.PrivateAttr(None)

    _evaluator_proc: Optional[Union[Process, Thread]] = pydantic.PrivateAttr(
        default=None
    )
    """[Process][multiprocessing.Process] or [Thread][threading.Thread] of the deferred feedback evaluator if started.

        Is set to `None` if evaluator is not running.
    """

    _dashboard_proc: Optional[Process] = pydantic.PrivateAttr(None)
    """[Process][multiprocessing.Process] executing the dashboard streamlit app.

    Is set to `None` if not executing.
    """

    _evaluator_stop: Optional[threading.Event] = None
    """Event for stopping the deferred evaluator which runs in another thread."""

    batch_record_queue: queue.Queue = queue.Queue()
    # TODO: make private
    """Queue for records to be inserted in the next batch if batching mode is used."""

    batch_thread: Optional[threading.Thread] = None
    # TODO: make private
    """Thread for batch insertion of records if batching mode is used."""

    _feature_flags: mod_preview.Preview = pydantic.PrivateAttr(
        default_factory=mod_preview.Preview
    )
    """Feature flags for this instance of Tru."""

    _experimental_otel_exporter: Optional[otel_export_sdk.SpanExporter] = (
        pydantic.PrivateAttr(None)
    )
    """OpenTelemetry SpanExporter to send spans to.

    Only works if the FeatureFlag.OTEL_TRACING flag is set.
    """

    def _feature(
        self,
        flag: Union[str, mod_preview.Feature],
        *,
        value: Optional[bool] = None,
        lock: bool = False,
    ) -> bool:
        """Get and/or set the value of the given feature flag.

        Set it first if value is given. Lock it if lock is set.

        Raises:
            ValueError: If the flag is locked to a different value.
        """

        # NOTE(piotrm): The printouts are important as we want to make sure the
        # user is aware that they are using a preview feature.

        was_locked = self._feature_flags.is_locked(flag)

        val = self._feature_flags.set(flag, value=value, lock=lock)

        if value is not None:
            if val:
                print(
                    f"{text_utils.UNICODE_CHECK} Preview {flag} enabled for {self.db} workspace."
                )
            else:
                print(
                    f"{text_utils.UNICODE_STOP} Preview {flag} disabled for {self.db} workspace."
                )

        if val and lock and not was_locked:
            print(
                f"{text_utils.UNICODE_LOCK} Preview {flag} is enabled and cannot be changed."
            )

        return val

    def lock_feature(self, flag: Union[str, mod_preview.Feature]) -> bool:
        """Get and lock the given feature flag."""

        return self._feature(flag, lock=True)

    def enable_feature(self, flag: Union[str, mod_preview.Feature]) -> bool:
        """Enable the given feature flag.

        Raises:
            ValueError: If the flag is already locked to disabled.
        """

        return self._feature(flag, value=True)

    def disable_feature(self, flag: Union[str, mod_preview.Feature]) -> bool:
        """Disable the given feature flag.

        Raises:
            ValueError: If the flag is already locked to enabled.
        """

        return self._feature(flag, value=False)

    def feature(
        self, flag: Union[str, mod_preview.Feature], *, lock: bool = False
    ) -> bool:
        """Determine the value of the given feature flag.

        If lock is set, the flag will be locked to the value returned.
        """

        return self._feature(flag, lock=lock)

    def set_features(
        self,
        flags: Union[
            Iterable[Union[str, mod_preview.Feature]],
            Mapping[Union[str, mod_preview.Feature], bool],
        ],
        lock: bool = False,
    ):
        """Set multiple feature flags.

        If lock is set, the flags will be locked to the values given.

        Raises:
            ValueError: If any flag is already locked to a different value than
            provided.
        """

        if isinstance(flags, dict):
            for flag, val in flags.items():
                self._feature(flag, value=val, lock=lock)
        else:
            for flag in flags:
                self._feature(flag, value=True, lock=lock)

    def _assert_feature(
        self, flag: mod_preview.Feature, purpose: Optional[str] = None
    ):
        """Raise a ValueError if the given feature flag is not enabled.

        Gives instructions on how to enable the feature flag if error gets
        raised."""

        if purpose is None:
            purpose = "."
        else:
            purpose = f" for {purpose}."

        if not self.feature(flag):
            raise ValueError(
                f"""Feature flag {flag} is not enabled{purpose} You can enable it in three ways:
```python
from trulens.core.preview import Feature

# Enable for this instance when creating it:
tru = Tru(feature_flags=[{flag}]

# Enable for this instance after it has been crated (for features that allows this):
tru.enable_feature({flag})
```
"""
            )

    def __new__(cls, *args, **kwargs) -> Tru:
        return super().__new__(cls, *args, **kwargs)

    def __init__(
        self,
        database: Optional[DB] = None,
        database_url: Optional[str] = None,
        database_file: Optional[str] = None,
        database_redact_keys: Optional[bool] = None,
        database_prefix: Optional[str] = None,
        database_args: Optional[Dict[str, Any]] = None,
        database_check_revision: bool = True,
        snowflake_connection_parameters: Optional[Dict[str, str]] = None,
<<<<<<< HEAD
        name: Optional[str] = None,
        feature_flags: Optional[
            Union[
                Iterable[mod_preview.Feature],
                Mapping[mod_preview.Feature, bool],
            ]
        ] = None,
        _experimental_otel_exporter: Optional[
            otel_export_sdk.SpanExporter
        ] = None,
=======
        app_name: Optional[str] = None,
>>>>>>> 3c5c60b3
    ):
        """
        Args:
            database_check_revision: Whether to check the database revision on
                init. This prompt determine whether database migration is
                required.

            _otel_exporter: OpenTelemetry SpanExporter to use for tracing. If
                this is enabled, tracing will be done in otel style.
        """

        if database_args is None:
            database_args = {}

        if snowflake_connection_parameters is not None:
            if database is not None:
                raise ValueError(
                    "`database` must be `None` if `snowflake_connection_parameters` is set!"
                )
            if database_url is not None:
                raise ValueError(
                    "`database_url` must be `None` if `snowflake_connection_parameters` is set!"
                )
            if not app_name:
                raise ValueError(
                    "`app_name` must be set if `snowflake_connection_parameters` is set!"
                )
            schema_name = self._validate_and_compute_schema_name(app_name)
            database_url = self._create_snowflake_database_url(
                snowflake_connection_parameters, schema_name
            )

        database_args.update({
            k: v
            for k, v in {
                "database_url": database_url,
                "database_file": database_file,
                "database_redact_keys": database_redact_keys,
                "database_prefix": database_prefix,
            }.items()
            if v is not None
        })

        if hasattr(self, "db"):
            # Already initialized by SingletonByName mechanism. Give warning if
            # any option was specified (not None) as it will be ignored.
            for v in database_args.values():
                if v is not None:
                    logger.warning(
                        "Tru was already initialized. Cannot change database configuration after initialization."
                    )
                    self.warning()
                    break

            return

        if database is not None:
            if not isinstance(database, DB):
                raise ValueError(
                    "`database` must be a `trulens.core.database.base.DB` instance."
                )

            db = database
        else:
            db = mod_sqlalchemy.SQLAlchemyDB.from_tru_args(**database_args)

        super().__init__(db=db)  # pydantic.BaseModel.__init__

        # Set any feature flags explicitly provided to Tru.
        if feature_flags is not None:
            self.set_features(feature_flags)

        if _experimental_otel_exporter is not None:
            self._assert_feature(mod_preview.Feature.OTEL_TRACING)

            assert isinstance(
                _experimental_otel_exporter, otel_sdk.trace.export.SpanExporter
            ), "otel_exporter must be an OpenTelemetry SpanExporter."
            print(
                f"{text_utils.UNICODE_CHECK} OpenTelemetry exporter set: {_experimental_otel_exporter.__class__.__name__}"
            )
        self._experimental_otel_exporter = _experimental_otel_exporter

        if database_check_revision:
            try:
                self.db.check_db_revision()
            except DatabaseVersionException as e:
                print(e)
                self.db = OpaqueWrapper(obj=self.db, e=e)

        # TODO: if snowflake_connection_parameters is not None:
        #    # initialize stream for feedback eval table.
        #    # initialize task for stream that will import trulens and try to run the Tru.

    @staticmethod
    def _validate_and_compute_schema_name(name):
        if not re.match(r"^[A-Za-z0-9_]+$", name):
            raise ValueError(
                "`name` must contain only alphanumeric and underscore characters!"
            )
        return f"TRULENS_APP__{name.upper()}"

    @staticmethod
    def _create_snowflake_database_url(
        snowflake_connection_parameters: Dict[str, str], schema_name: str
    ) -> str:
        Tru._create_snowflake_schema_if_not_exists(
            snowflake_connection_parameters, schema_name
        )
        return URL(
            account=snowflake_connection_parameters["account"],
            user=snowflake_connection_parameters["user"],
            password=snowflake_connection_parameters["password"],
            database=snowflake_connection_parameters["database"],
            schema=schema_name,
            warehouse=snowflake_connection_parameters.get("warehouse", None),
            role=snowflake_connection_parameters.get("role", None),
        )

    @staticmethod
    def _create_snowflake_schema_if_not_exists(
        snowflake_connection_parameters: Dict[str, str], schema_name: str
    ):
        session = Session.builder.configs(
            snowflake_connection_parameters
        ).create()
        root = Root(session)
        schema = Schema(name=schema_name)
        root.databases[
            snowflake_connection_parameters["database"]
        ].schemas.create(schema, mode=CreateMode.if_not_exists)

    def reset_database(self):
        """Reset the database. Clears all tables.

        See [DB.reset_database][trulens.core.database.base.DB.reset_database].
        """

        if isinstance(self.db, OpaqueWrapper):
            db = self.db.unwrap()
        elif isinstance(self.db, DB):
            db = self.db
        else:
            raise RuntimeError("Unhandled database type.")

        db.reset_database()
        self.db = db

    def migrate_database(self, **kwargs: Dict[str, Any]):
        """Migrates the database.

        This should be run whenever there are breaking changes in a database
        created with an older version of _trulens_.

        Args:
            **kwargs: Keyword arguments to pass to
                [migrate_database][trulens.core.database.base.DB.migrate_database]
                of the current database.

        See [DB.migrate_database][trulens.core.database.base.DB.migrate_database].
        """

        if isinstance(self.db, OpaqueWrapper):
            db = self.db.unwrap()
        elif isinstance(self.db, DB):
            db = self.db
        else:
            raise RuntimeError("Unhandled database type.")

        db.migrate_database(**kwargs)
        self.db = db

    def add_record(
        self, record: Optional[mod_record_schema.Record] = None, **kwargs: dict
    ) -> mod_types_schema.RecordID:
        """Add a record to the database.

        Args:
            record: The record to add.

            **kwargs: [Record][trulens.core.schema.record.Record] fields to add to the
                given record or a new record if no `record` provided.

        Returns:
            Unique record identifier [str][] .

        """

        if record is None:
            record = mod_record_schema.Record(**kwargs)
        else:
            record.update(**kwargs)
        return self.db.insert_record(record=record)

    update_record = add_record

    def add_record_nowait(
        self,
        record: mod_record_schema.Record,
    ) -> None:
        """Add a record to the queue to be inserted in the next batch."""
        if self.batch_thread is None:
            self.batch_thread = threading.Thread(
                target=self.batch_loop, daemon=True
            )
            self.batch_thread.start()
        self.batch_record_queue.put(record)

    def batch_loop(self):
        while True:
            time.sleep(self.RECORDS_BATCH_TIMEOUT)
            records = []
            while True:
                try:
                    record = self.batch_record_queue.get_nowait()
                    records.append(record)
                except queue.Empty:
                    break
            if records:
                try:
                    self.db.batch_insert_record(records)
                except Exception as e:
                    # Re-queue the records that failed to be inserted
                    for record in records:
                        self.batch_record_queue.put(record)
                    logger.error(
                        "Re-queued records due to insertion error {}", e
                    )
                    continue
                feedback_results = []
                apps = {}
                for record in records:
                    app_id = record.app_id
                    app = apps.setdefault(app_id, self.get_app(app_id=app_id))
                    feedback_definitions = app.get("feedback_definitions", [])
                    # TODO(Dave): Modify this to add only client side feedback results
                    for feedback_definition_id in feedback_definitions:
                        feedback_results.append(
                            mod_feedback_schema.FeedbackResult(
                                feedback_definition_id=feedback_definition_id,
                                record_id=record.record_id,
                                name="feedback_name",  # this will be updated later by deferred evaluator
                            )
                        )
                try:
                    self.db.batch_insert_feedback(feedback_results)
                except Exception as e:
                    logger.error("Failed to insert feedback results {}", e)

    # TODO: this method is used by app.py, which represents poor code
    # organization.
    def _submit_feedback_functions(
        self,
        record: mod_record_schema.Record,
        feedback_functions: Sequence[base_feedback.Feedback],
        app: Optional[mod_app_schema.AppDefinition] = None,
        on_done: Optional[
            Callable[
                [
                    Union[
                        mod_feedback_schema.FeedbackResult,
                        Future[mod_feedback_schema.FeedbackResult],
                    ],
                    None,
                ]
            ]
        ] = None,
    ) -> List[
        Tuple[
            base_feedback.Feedback, Future[mod_feedback_schema.FeedbackResult]
        ]
    ]:
        """Schedules to run the given feedback functions.

        Args:
            record: The record on which to evaluate the feedback functions.

            feedback_functions: A collection of feedback functions to evaluate.

            app: The app that produced the given record. If not provided, it is
                looked up from the database of this `Tru` instance

            on_done: A callback to call when each feedback function is done.

        Returns:

            List[Tuple[base_feedback.Feedback, Future[schema.FeedbackResult]]]

            Produces a list of tuples where the first item in each tuple is the
            feedback function and the second is the future of the feedback result.
        """

        app_id = record.app_id

        self.db: DB

        if app is None:
            app = mod_app_schema.AppDefinition.model_validate(
                self.db.get_app(app_id=app_id)
            )
            if app is None:
                raise RuntimeError(
                    f"App {app_id} not present in db. "
                    "Either add it with `tru.add_app` or provide `app_json` to `tru.run_feedback_functions`."
                )

        else:
            assert (
                app_id == app.app_id
            ), "Record was produced by a different app."

            if self.db.get_app(app_id=app.app_id) is None:
                logger.warning(
                    f"App {app_id} was not present in database. Adding it."
                )
                self.add_app(app=app)

        feedbacks_and_futures = []

        tp: tru_threading.TP = tru_threading.TP()

        for ffunc in feedback_functions:
            # Run feedback function and the on_done callback. This makes sure
            # that Future.result() returns only after on_done has finished.
            def run_and_call_callback(ffunc, app, record):
                temp = ffunc.run(app=app, record=record)
                if on_done is not None:
                    try:
                        on_done(temp)
                    finally:
                        return temp
                return temp

            fut: Future[mod_feedback_schema.FeedbackResult] = tp.submit(
                run_and_call_callback, ffunc=ffunc, app=app, record=record
            )

            # Have to roll the on_done callback into the submitted function
            # because the result() is returned before callback runs otherwise.
            # We want to do db work before result is returned.

            feedbacks_and_futures.append((ffunc, fut))

        return feedbacks_and_futures

    def run_feedback_functions(
        self,
        record: mod_record_schema.Record,
        feedback_functions: Sequence[base_feedback.Feedback],
        app: Optional[mod_app_schema.AppDefinition] = None,
        wait: bool = True,
    ) -> Union[
        Iterable[mod_feedback_schema.FeedbackResult],
        Iterable[Future[mod_feedback_schema.FeedbackResult]],
    ]:
        """Run a collection of feedback functions and report their result.

        Args:
            record: The record on which to evaluate the feedback
                functions.

            app: The app that produced the given record.
                If not provided, it is looked up from the given database `db`.

            feedback_functions: A collection of feedback
                functions to evaluate.

            wait: If set (default), will wait for results
                before returning.

        Yields:
            One result for each element of `feedback_functions` of
                [FeedbackResult][trulens.core.schema.feedback.FeedbackResult] if `wait`
                is enabled (default) or [Future][concurrent.futures.Future] of
                [FeedbackResult][trulens.core.schema.feedback.FeedbackResult] if `wait`
                is disabled.
        """

        if not isinstance(record, mod_record_schema.Record):
            raise ValueError(
                "`record` must be a `trulens.core.schema.record.Record` instance."
            )

        if not isinstance(feedback_functions, Sequence):
            raise ValueError("`feedback_functions` must be a sequence.")

        if not all(
            isinstance(ffunc, base_feedback.Feedback)
            for ffunc in feedback_functions
        ):
            raise ValueError(
                "`feedback_functions` must be a sequence of `trulens.core.Feedback` instances."
            )

        if not (app is None or isinstance(app, mod_app_schema.AppDefinition)):
            raise ValueError(
                "`app` must be a `trulens.core.schema.app.AppDefinition` instance."
            )

        if not isinstance(wait, bool):
            raise ValueError("`wait` must be a bool.")

        future_feedback_map: Dict[
            Future[mod_feedback_schema.FeedbackResult], base_feedback.Feedback
        ] = {
            p[1]: p[0]
            for p in self._submit_feedback_functions(
                record=record, feedback_functions=feedback_functions, app=app
            )
        }

        if wait:
            # In blocking mode, wait for futures to complete.
            for fut_result in futures.as_completed(future_feedback_map.keys()):
                # TODO: Do we want a version that gives the feedback for which
                # the result is being produced too? This is more useful in the
                # Future case as we cannot check associate a Future result to
                # its feedback before result is ready.

                # yield (future_feedback_map[fut_result], fut_result.result())
                yield fut_result.result()

        else:
            # In non-blocking, return the futures instead.
            for fut_result, _ in future_feedback_map.items():
                # TODO: see prior.

                # yield (feedback, fut_result)
                yield fut_result

    def add_app(
        self, app: mod_app_schema.AppDefinition
    ) -> mod_types_schema.AppID:
        """
        Add an app to the database and return its unique id.

        Args:
            app: The app to add to the database.

        Returns:
            A unique app identifier [str][].

        """

        return self.db.insert_app(app=app)

    def delete_app(self, app_id: mod_types_schema.AppID) -> None:
        """
        Deletes an app from the database based on its app_id.

        Args:
            app_id (schema.AppID): The unique identifier of the app to be deleted.
        """
        self.db.delete_app(app_id=app_id)
        logger.info(f"App with ID {app_id} has been successfully deleted.")

    def add_feedback(
        self,
        feedback_result_or_future: Optional[
            Union[
                mod_feedback_schema.FeedbackResult,
                Future[mod_feedback_schema.FeedbackResult],
            ]
        ] = None,
        **kwargs: dict,
    ) -> mod_types_schema.FeedbackResultID:
        """Add a single feedback result or future to the database and return its unique id.

        Args:
            feedback_result_or_future: If a [Future][concurrent.futures.Future]
                is given, call will wait for the result before adding it to the
                database. If `kwargs` are given and a
                [FeedbackResult][trulens.core.schema.feedback.FeedbackResult] is also
                given, the `kwargs` will be used to update the
                [FeedbackResult][trulens.core.schema.feedback.FeedbackResult] otherwise a
                new one will be created with `kwargs` as arguments to its
                constructor.

            **kwargs: Fields to add to the given feedback result or to create a
                new [FeedbackResult][trulens.core.schema.feedback.FeedbackResult] with.

        Returns:
            A unique result identifier [str][].

        """

        if feedback_result_or_future is None:
            if "result" in kwargs and "status" not in kwargs:
                # If result already present, set status to done.
                kwargs["status"] = mod_feedback_schema.FeedbackResultStatus.DONE

            feedback_result_or_future = mod_feedback_schema.FeedbackResult(
                **kwargs
            )

        else:
            if isinstance(feedback_result_or_future, Future):
                futures.wait([feedback_result_or_future])
                feedback_result_or_future: mod_feedback_schema.FeedbackResult = feedback_result_or_future.result()

            elif isinstance(
                feedback_result_or_future, mod_feedback_schema.FeedbackResult
            ):
                pass
            else:
                raise ValueError(
                    f"Unknown type {type(feedback_result_or_future)} in feedback_results."
                )

            feedback_result_or_future.update(**kwargs)

        return self.db.insert_feedback(
            feedback_result=feedback_result_or_future
        )

    def add_feedbacks(
        self,
        feedback_results: Iterable[
            Union[
                mod_feedback_schema.FeedbackResult,
                Future[mod_feedback_schema.FeedbackResult],
            ]
        ],
    ) -> List[mod_types_schema.FeedbackResultID]:
        """Add multiple feedback results to the database and return their unique ids.

        Args:
            feedback_results: An iterable with each iteration being a [FeedbackResult][trulens.core.schema.feedback.FeedbackResult] or
                [Future][concurrent.futures.Future] of the same. Each given future will be waited.

        Returns:
            List of unique result identifiers [str][] in the same order as input
                `feedback_results`.
        """

        ids = []

        for feedback_result_or_future in feedback_results:
            ids.append(
                self.add_feedback(
                    feedback_result_or_future=feedback_result_or_future
                )
            )

        return ids

    def get_app(
        self, app_id: mod_types_schema.AppID
    ) -> serial.JSONized[mod_app_schema.AppDefinition]:
        """Look up an app from the database.

        This method produces the JSON-ized version of the app. It can be deserialized back into an [AppDefinition][trulens.core.schema.app.AppDefinition] with [model_validate][pydantic.BaseModel.model_validate]:

        Example:
            ```python
            from trulens.core.schema import app
            app_json = tru.get_app(app_id="Custom Application v1")
            app = app.AppDefinition.model_validate(app_json)
            ```

        Warning:
            Do not rely on deserializing into [App][trulens.core.app.App] as
            its implementations feature attributes not meant to be deserialized.

        Args:
            app_id: The unique identifier [str][] of the app to look up.

        Returns:
            JSON-ized version of the app.
        """

        return self.db.get_app(app_id)

    def get_apps(self) -> List[serial.JSONized[mod_app_schema.AppDefinition]]:
        """Look up all apps from the database.

        Returns:
            A list of JSON-ized version of all apps in the database.

        Warning:
            Same Deserialization caveats as [get_app][trulens.core.tru.Tru.get_app].
        """

        return self.db.get_apps()

    def get_records_and_feedback(
        self,
        app_ids: Optional[List[mod_types_schema.AppID]] = None,
        offset: Optional[int] = None,
        limit: Optional[int] = None,
    ) -> Tuple[pandas.DataFrame, List[str]]:
        """Get records, their feedback results, and feedback names.

        Args:
            app_ids: A list of app ids to filter records by. If empty or not given, all
                apps' records will be returned.

            offset: Record row offset.

            limit: Limit on the number of records to return.

        Returns:
            Dataframe of records with their feedback results.

            List of feedback names that are columns in the dataframe.
        """

        if app_ids is None:
            app_ids = []

        df, feedback_columns = self.db.get_records_and_feedback(
            app_ids, offset=offset, limit=limit
        )

        return df, feedback_columns

    def get_leaderboard(
        self,
        app_ids: Optional[List[mod_types_schema.AppID]] = None,
        group_by_metadata_key: Optional[str] = None,
    ) -> pandas.DataFrame:
        """Get a leaderboard for the given apps.

        Args:
            app_ids: A list of app ids to filter records by. If empty or not given, all
                apps will be included in leaderboard.
            group_by_metadata_key: A key included in record metadata that you want to group results by.

        Returns:
            Dataframe of apps with their feedback results aggregated.
            If group_by_metadata_key is provided, the dataframe will be grouped by the specified key.
        """

        if app_ids is None:
            app_ids = []

        df, feedback_cols = self.db.get_records_and_feedback(app_ids)

        col_agg_list = feedback_cols + ["latency", "total_cost"]

        if group_by_metadata_key is not None:
            df["meta"] = [
                json.loads(df["record_json"][i])["meta"] for i in range(len(df))
            ]

            df[str(group_by_metadata_key)] = [
                item.get(group_by_metadata_key, None)
                if isinstance(item, dict)
                else None
                for item in df["meta"]
            ]
            return (
                df.groupby(["app_id", str(group_by_metadata_key)])[col_agg_list]
                .mean()
                .sort_values(by=feedback_cols, ascending=False)
            )
        else:
            return (
                df.groupby("app_id")[col_agg_list]
                .mean()
                .sort_values(by=feedback_cols, ascending=False)
            )

    def start_evaluator(
        self,
        restart: bool = False,
        fork: bool = False,
        disable_tqdm: bool = False,
        run_location: Optional[mod_feedback_schema.FeedbackRunLocation] = None,
        return_when_done: bool = False,
    ) -> Optional[Union[Process, Thread]]:
        """
        Start a deferred feedback function evaluation thread or process.

        Args:
            restart: If set, will stop the existing evaluator before starting a
                new one.

            fork: If set, will start the evaluator in a new process instead of a
                thread. NOT CURRENTLY SUPPORTED.

            disable_tqdm: If set, will disable progress bar logging from the evaluator.

            run_location: Run only the evaluations corresponding to run_location.

            return_when_done: Instead of running asynchronously, will block until no feedbacks remain.

        Returns:
            If return_when_done is True, then returns None. Otherwise, the started process or thread
                that is executing the deferred feedback evaluator.

        Relevant constants:
            [RETRY_RUNNING_SECONDS][trulens.core.tru.Tru.RETRY_RUNNING_SECONDS]

            [RETRY_FAILED_SECONDS][trulens.core.tru.Tru.RETRY_FAILED_SECONDS]

            [DEFERRED_NUM_RUNS][trulens.core.tru.Tru.DEFERRED_NUM_RUNS]

            [MAX_THREADS][trulens.core.utils.threading.TP.MAX_THREADS]
        """

        assert not fork, "Fork mode not yet implemented."
        assert (
            (not fork) or (not return_when_done)
        ), "fork=True implies running asynchronously but return_when_done=True does not!"

        if self._evaluator_proc is not None:
            if restart:
                self.stop_evaluator()
            else:
                raise RuntimeError(
                    "Evaluator is already running in this process."
                )

        if not fork:
            self._evaluator_stop = threading.Event()

        def runloop(stop_when_none_left: bool = False):
            assert self._evaluator_stop is not None

            print(
                f"Will keep max of "
                f"{self.DEFERRED_NUM_RUNS} feedback(s) running."
            )
            print(
                f"Tasks are spread among max of "
                f"{tru_threading.TP.MAX_THREADS} thread(s)."
            )
            print(
                f"Will rerun running feedbacks after "
                f"{format_seconds(self.RETRY_RUNNING_SECONDS)}."
            )
            print(
                f"Will rerun failed feedbacks after "
                f"{format_seconds(self.RETRY_FAILED_SECONDS)}."
            )

            total = 0

            if tqdm:
                # Getting total counts from the database to start off the tqdm
                # progress bar initial values so that they offer accurate
                # predictions initially after restarting the process.
                queue_stats = self.db.get_feedback_count_by_status(
                    run_location=run_location
                )
                queue_done = (
                    queue_stats.get(
                        mod_feedback_schema.FeedbackResultStatus.DONE
                    )
                    or 0
                )
                queue_total = sum(queue_stats.values())

                # Show the overall counts from the database, not just what has been
                # looked at so far.
                tqdm_status = tqdm(
                    desc="Feedback Status",
                    initial=queue_done,
                    unit="feedbacks",
                    total=queue_total,
                    postfix={
                        status.name: count
                        for status, count in queue_stats.items()
                    },
                    disable=disable_tqdm,
                )

                # Show the status of the results so far.
                tqdm_total = tqdm(
                    desc="Done Runs",
                    initial=0,
                    unit="runs",
                    disable=disable_tqdm,
                )

                # Show what is being waited for right now.
                tqdm_waiting = tqdm(
                    desc="Waiting for Runs",
                    initial=0,
                    unit="runs",
                    disable=disable_tqdm,
                )

            runs_stats = defaultdict(int)

            futures_map: Dict[
                Future[mod_feedback_schema.FeedbackResult], pandas.Series
            ] = dict()

            while fork or not self._evaluator_stop.is_set():
                if len(futures_map) < self.DEFERRED_NUM_RUNS:
                    # Get some new evals to run if some already completed by now.
                    new_futures: List[
                        Tuple[
                            pandas.Series,
                            Future[mod_feedback_schema.FeedbackResult],
                        ]
                    ] = base_feedback.Feedback.evaluate_deferred(
                        tru=self,
                        limit=self.DEFERRED_NUM_RUNS - len(futures_map),
                        shuffle=True,
                        run_location=run_location,
                    )

                    # Will likely get some of the same ones that already have running.
                    for row, fut in new_futures:
                        if fut in futures_map:
                            # If the future is already in our set, check whether
                            # its status has changed and if so, note it in the
                            # runs_stats.
                            if futures_map[fut].status != row.status:
                                runs_stats[row.status.name] += 1

                        futures_map[fut] = row
                        total += 1

                    if tqdm:
                        tqdm_total.total = total
                        tqdm_total.refresh()

                if tqdm:
                    tqdm_waiting.total = self.DEFERRED_NUM_RUNS
                    tqdm_waiting.n = len(futures_map)
                    tqdm_waiting.refresh()

                # Note whether we have waited for some futures in this
                # iteration. Will control some extra wait time if there is no
                # work.
                did_wait = False

                if len(futures_map) > 0:
                    did_wait = True

                    futures_copy = list(futures_map.keys())

                    try:
                        for fut in futures.as_completed(
                            futures_copy, timeout=10
                        ):
                            del futures_map[fut]

                            if tqdm:
                                tqdm_waiting.update(-1)
                                tqdm_total.update(1)

                            feedback_result = fut.result()
                            runs_stats[feedback_result.status.name] += 1

                    except futures.TimeoutError:
                        pass

                if tqdm:
                    tqdm_total.set_postfix({
                        name: count for name, count in runs_stats.items()
                    })

                    queue_stats = self.db.get_feedback_count_by_status(
                        run_location=run_location
                    )
                    queue_done = (
                        queue_stats.get(
                            mod_feedback_schema.FeedbackResultStatus.DONE
                        )
                        or 0
                    )
                    queue_total = sum(queue_stats.values())

                    tqdm_status.n = queue_done
                    tqdm_status.total = queue_total
                    tqdm_status.set_postfix({
                        status.name: count
                        for status, count in queue_stats.items()
                    })

                # Check if any of the running futures should be stopped.
                futures_copy = list(futures_map.keys())
                for fut in futures_copy:
                    row = futures_map[fut]

                    if fut.running():
                        # Not checking status here as this will be not yet be set
                        # correctly. The computation in the future updates the
                        # database but this object is outdated.

                        elapsed = datetime.now().timestamp() - row.last_ts
                        if elapsed > self.RETRY_RUNNING_SECONDS:
                            fut.cancel()

                            # Not an actual status, but would be nice to
                            # indicate cancellations in run stats:
                            runs_stats["CANCELLED"] += 1

                            del futures_map[fut]

                if not did_wait:
                    if stop_when_none_left:
                        break
                    # Nothing to run/is running, wait a bit.
                    if fork:
                        sleep(10)
                    else:
                        self._evaluator_stop.wait(10)

            print("Evaluator stopped.")

        if return_when_done:
            runloop(stop_when_none_left=True)
            return None
        else:
            if fork:
                proc = Process(target=runloop)
            else:
                proc = Thread(target=runloop)
                proc.daemon = True
            # Start a persistent thread or process that evaluates feedback functions.
            self._evaluator_proc = proc
            proc.start()
            return proc

    run_evaluator = start_evaluator

    def stop_evaluator(self):
        """
        Stop the deferred feedback evaluation thread.
        """

        if self._evaluator_proc is None:
            raise RuntimeError("Evaluator not running this process.")

        if isinstance(self._evaluator_proc, Process):
            self._evaluator_proc.terminate()

        elif isinstance(self._evaluator_proc, Thread):
            self._evaluator_stop.set()
            self._evaluator_proc.join()
            self._evaluator_stop = None

        self._evaluator_proc = None<|MERGE_RESOLUTION|>--- conflicted
+++ resolved
@@ -26,19 +26,12 @@
     Union,
 )
 
-<<<<<<< HEAD
-import humanize
 from opentelemetry import sdk as otel_sdk
 from opentelemetry.sdk.trace import export as otel_export_sdk
 import pandas
 import pydantic
-from tqdm.auto import tqdm
 from trulens.core import preview as mod_preview
 from trulens.core.database import sqlalchemy as mod_sqlalchemy
-=======
-import pandas
-from trulens.core import feedback
->>>>>>> 3c5c60b3
 from trulens.core.database.base import DB
 from trulens.core.database.exceptions import DatabaseVersionException
 from trulens.core.feedback import feedback as base_feedback
@@ -53,12 +46,8 @@
 from trulens.core.utils.imports import REQUIREMENT_SNOWFLAKE
 from trulens.core.utils.imports import OptionalImports
 from trulens.core.utils.python import Future  # code style exception
-<<<<<<< HEAD
+from trulens.core.utils.text import format_seconds
 from trulens.core.utils.wrap import OpaqueWrapper
-=======
-from trulens.core.utils.python import OpaqueWrapper
-from trulens.core.utils.text import format_seconds
->>>>>>> 3c5c60b3
 
 tqdm = None
 with OptionalImports(messages=REQUIREMENT_SNOWFLAKE):
@@ -74,15 +63,7 @@
 logger = logging.getLogger(__name__)
 
 
-<<<<<<< HEAD
-def humanize_seconds(seconds: float):
-    return humanize.naturaldelta(timedelta(seconds=seconds))
-
-
 class Tru(pydantic.BaseModel, python.SingletonPerName):
-=======
-class Tru(python.SingletonPerName):
->>>>>>> 3c5c60b3
     """Tru is the main class that provides an entry points to trulens.
 
     Tru lets you:
@@ -351,8 +332,6 @@
         database_args: Optional[Dict[str, Any]] = None,
         database_check_revision: bool = True,
         snowflake_connection_parameters: Optional[Dict[str, str]] = None,
-<<<<<<< HEAD
-        name: Optional[str] = None,
         feature_flags: Optional[
             Union[
                 Iterable[mod_preview.Feature],
@@ -362,9 +341,7 @@
         _experimental_otel_exporter: Optional[
             otel_export_sdk.SpanExporter
         ] = None,
-=======
         app_name: Optional[str] = None,
->>>>>>> 3c5c60b3
     ):
         """
         Args:
