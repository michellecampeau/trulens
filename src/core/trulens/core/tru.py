--- conflicted
+++ resolved
@@ -102,11 +102,7 @@
         database_check_revision (bool, optional): Whether to check the database revision on
             init. This prompt determine whether database migration is required. Defaults to True.
 
-<<<<<<< HEAD
         snowflake_connection_parameters (Optional[Dict[str, str]], optional): Connection arguments to Snowflake database to use. Defaults to None.
-=======
-        app_name: Name of the app.
->>>>>>> a569b6f5
     """
 
     RETRY_RUNNING_SECONDS: float = 60.0
@@ -158,120 +154,7 @@
 
     def __init__(
         self,
-<<<<<<< HEAD
         workspace: Optional[BaseWorkspace] = None,
-=======
-        database: Optional[DB] = None,
-        database_url: Optional[str] = None,
-        database_file: Optional[str] = None,
-        database_redact_keys: Optional[bool] = None,
-        database_prefix: Optional[str] = None,
-        database_args: Optional[Dict[str, Any]] = None,
-        database_check_revision: bool = True,
-        snowflake_connection_parameters: Optional[Dict[str, str]] = None,
-        app_name: Optional[str] = None,
-    ):
-        """
-        Args:
-            database_check_revision: Whether to check the database revision on
-                init. This prompt determine whether database migration is required.
-        """
-
-        if database_args is None:
-            database_args = {}
-
-        if snowflake_connection_parameters is not None:
-            if database is not None:
-                raise ValueError(
-                    "`database` must be `None` if `snowflake_connection_parameters` is set!"
-                )
-            if database_url is not None:
-                raise ValueError(
-                    "`database_url` must be `None` if `snowflake_connection_parameters` is set!"
-                )
-            if not app_name:
-                raise ValueError(
-                    "`app_name` must be set if `snowflake_connection_parameters` is set!"
-                )
-            schema_name = self._validate_and_compute_schema_name(app_name)
-            database_url = self._create_snowflake_database_url(
-                snowflake_connection_parameters, schema_name
-            )
-
-        database_args.update({
-            k: v
-            for k, v in {
-                "database_url": database_url,
-                "database_file": database_file,
-                "database_redact_keys": database_redact_keys,
-                "database_prefix": database_prefix,
-            }.items()
-            if v is not None
-        })
-
-        if python.safe_hasattr(self, "db"):
-            # Already initialized by SingletonByName mechanism. Give warning if
-            # any option was specified (not None) as it will be ignored.
-            for v in database_args.values():
-                if v is not None:
-                    logger.warning(
-                        "Tru was already initialized. Cannot change database configuration after initialization."
-                    )
-                    self.warning()
-                    break
-
-            return
-
-        if database is not None:
-            if not isinstance(database, DB):
-                raise ValueError(
-                    "`database` must be a `trulens.core.database.base.DB` instance."
-                )
-
-            self.db = database
-        else:
-            self.db = SQLAlchemyDB.from_tru_args(**database_args)
-
-        if database_check_revision:
-            try:
-                self.db.check_db_revision()
-            except DatabaseVersionException as e:
-                print(e)
-                self.db = OpaqueWrapper(obj=self.db, e=e)
-
-        # TODO: if snowflake_connection_parameters is not None:
-        #    # initialize stream for feedback eval table.
-        #    # initialize task for stream that will import trulens and try to run the Tru.
-
-    @staticmethod
-    def _validate_and_compute_schema_name(name):
-        if not re.match(r"^[A-Za-z0-9_]+$", name):
-            raise ValueError(
-                "`name` must contain only alphanumeric and underscore characters!"
-            )
-        return f"TRULENS_APP__{name.upper()}"
-
-    @staticmethod
-    def _create_snowflake_database_url(
-        snowflake_connection_parameters: Dict[str, str], schema_name: str
-    ) -> str:
-        Tru._create_snowflake_schema_if_not_exists(
-            snowflake_connection_parameters, schema_name
-        )
-        return URL(
-            account=snowflake_connection_parameters["account"],
-            user=snowflake_connection_parameters["user"],
-            password=snowflake_connection_parameters["password"],
-            database=snowflake_connection_parameters["database"],
-            schema=schema_name,
-            warehouse=snowflake_connection_parameters.get("warehouse", None),
-            role=snowflake_connection_parameters.get("role", None),
-        )
-
-    @staticmethod
-    def _create_snowflake_schema_if_not_exists(
-        snowflake_connection_parameters: Dict[str, str], schema_name: str
->>>>>>> a569b6f5
     ):
         self.workspace = workspace or SQLAlchemyWorkspace()
 
@@ -596,13 +479,7 @@
                 # Getting total counts from the database to start off the tqdm
                 # progress bar initial values so that they offer accurate
                 # predictions initially after restarting the process.
-<<<<<<< HEAD
                 queue_stats = self.workspace.db.get_feedback_count_by_status()
-=======
-                queue_stats = self.db.get_feedback_count_by_status(
-                    run_location=run_location
-                )
->>>>>>> a569b6f5
                 queue_done = (
                     queue_stats.get(
                         mod_feedback_schema.FeedbackResultStatus.DONE
@@ -714,13 +591,8 @@
                         name: count for name, count in runs_stats.items()
                     })
 
-<<<<<<< HEAD
                     queue_stats = (
                         self.workspace.db.get_feedback_count_by_status()
-=======
-                    queue_stats = self.db.get_feedback_count_by_status(
-                        run_location=run_location
->>>>>>> a569b6f5
                     )
                     queue_done = (
                         queue_stats.get(
