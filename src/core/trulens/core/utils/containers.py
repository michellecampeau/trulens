"""Container class utilities."""

from __future__ import annotations

import datetime
import itertools
import logging
from pprint import PrettyPrinter
from threading import Event
from threading import RLock
from typing import (
    Callable,
    Dict,
    Generic,
    Iterable,
    Optional,
    Sequence,
    Set,
    Tuple,
    TypeVar,
    Union,
)

import pandas as pd

logger = logging.getLogger(__name__)
pp = PrettyPrinter()

T = TypeVar("T")
A = TypeVar("A")
B = TypeVar("B")


def datetime_of_ns_timestamp(timestamp: int) -> datetime.datetime:
    """Convert a nanosecond timestamp to a datetime."""
    return pd.Timestamp(timestamp, unit="ns").to_pydatetime()


def ns_timestamp_of_datetime(dt: datetime.datetime) -> int:
    """Convert a datetime to a nanosecond timestamp."""
    return pd.Timestamp(dt).as_unit("ns").value


class BlockingSet(set, Generic[T]):
    """A set with max size that has blocking peek/get/add ."""

    def __init__(
        self, items: Optional[Iterable[T]] = None, max_size: int = 1024
    ):
        if items is not None:
            items = list(items)
        else:
            items = []

        if len(items) > max_size:
            raise ValueError("Initial items exceed max size.")

        self.content: Set[T] = set(items)
        self.max_size = max_size

        # TODO: unsure if these 2 locks are sufficient to prevent all deadlocks
        self.read_lock = RLock()
        self.write_lock = RLock()
        self.event_nonempty = Event()
        self.event_nonfull = Event()
        self.event_shutdown = Event()

        if len(self.content) > 0:
            self.event_nonempty.set()

        if len(self.content) < self.max_size:
            self.event_nonfull.set()

    def empty(self) -> bool:
        """Check if the set is empty."""
        return len(self.content) == 0

    def __del__(self):
        self.shutdown()

    def shutdown(self):
        """Shutdown the set."""

        self.event_shutdown.set()
        self.event_nonempty.set()  # Unblock any waiting threads

    def peek(self) -> T:
        """Get an item from the set.

        Blocks until an item is available.
        """

        with self.read_lock:
            self.event_nonempty.wait()
            if self.event_shutdown.is_set():
                raise StopIteration("Set is shutdown.")

            return next(iter(self.content))

    def remove(self, item: T):
        """Remove an item from the set."""
        with self.write_lock:
            self.content.remove(item)

            self.event_nonfull.set()

            if len(self.content) == 0:
                self.event_nonempty.clear()

    def pop(self, blocking: bool = True) -> Optional[T]:
        """Get and remove an item from the set.

        Blocks until an item is available, unless blocking is set to False.

        Args:
            blocking: Whether to block until an item is ready. If not blocking
                and empty, will return None.
        """

        if self.read_lock.acquire(blocking=blocking):
            if not blocking and not self.event_nonempty.is_set():
                self.read_lock.release()
                return None

            self.event_nonempty.wait()

            if self.event_shutdown.is_set():
                self.read_lock.release()
                raise StopIteration("Set is shutdown.")

            item = next(iter(self.content))
            self.content.remove(item)

            if len(self.content) == 0:
                self.event_nonempty.clear()

            self.read_lock.release()

        else:
<<<<<<< HEAD
            # Acquire was used with blocking=False and the lock would have
            # blocked.
=======
            # Acquire was used with blocking=False and it would have
            # blocked. Want the non-blocking behaviour to return None in such cases.
>>>>>>> 0241b8ad
            return None

        return item

    def add(self, item: T):
        """Add an item to the set.

        Blocks if set is full.
        """

        with self.write_lock:
            self.event_nonfull.wait()
            self.content.add(item)

            self.event_nonempty.set()
            if len(self.content) >= self.max_size:
                self.event_nonfull.clear()


# Collection utilities


def first(seq: Sequence[T]) -> T:
    """Get the first item in a sequence."""
    return seq[0]


def second(seq: Sequence[T]) -> T:
    """Get the second item in a sequence."""
    return seq[1]


def third(seq: Sequence[T]) -> T:
    """Get the third item in a sequence."""
    return seq[2]


def is_empty(obj):
    """Check if an object is empty.

    If object is not a sequence, returns False.
    """

    try:
        return len(obj) == 0
    except Exception:
        return False


def dict_set_with(dict1: Dict[A, B], dict2: Dict[A, B]) -> Dict[A, B]:
    """Add the key/values from `dict2` to `dict1`.

    Mutates and returns `dict1`.
    """

    dict1.update(dict2)
    return dict1


def dict_set_with_multikey(
    dict1: Dict[A, B], dict2: Dict[Union[A, Tuple[A, ...]], B]
) -> Dict[A, B]:
    """Like `dict_set_with` except the second dict can have tuples as keys in which
    case all of the listed keys are set to the given value."""
    for ks, v in dict2.items():
        if isinstance(ks, tuple):
            for k in ks:
                dict1[k] = v
        else:
            dict1[ks] = v
    return dict1


def dict_merge_with(dict1: Dict, dict2: Dict, merge: Callable) -> Dict:
    """Merge values from the second dictionary into the first.

    If both dicts contain the same key, the given `merge` function is used to
    merge the values.
    """
    for k, v in dict2.items():
        if k in dict1:
            dict1[k] = merge(dict1[k], v)
        else:
            dict1[k] = v

    return dict1


# Generator utils


def iterable_peek(it: Iterable[T]) -> Tuple[T, Iterable[T]]:
    iterator = iter(it)
    item = next(iterator)
    return item, itertools.chain([item], iterator)<|MERGE_RESOLUTION|>--- conflicted
+++ resolved
@@ -137,13 +137,8 @@
             self.read_lock.release()
 
         else:
-<<<<<<< HEAD
-            # Acquire was used with blocking=False and the lock would have
-            # blocked.
-=======
             # Acquire was used with blocking=False and it would have
             # blocked. Want the non-blocking behaviour to return None in such cases.
->>>>>>> 0241b8ad
             return None
 
         return item
