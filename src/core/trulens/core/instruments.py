--- conflicted
+++ resolved
@@ -38,17 +38,10 @@
 from pydantic.v1 import BaseModel as v1BaseModel
 from trulens.core.feedback import Feedback
 from trulens.core.feedback import endpoint as mod_endpoint
-<<<<<<< HEAD
 from trulens.core.schema import base as base_schema
 from trulens.core.schema import record as record_schema
 from trulens.core.schema import types as types_schema
-from trulens.core.utils import python
-=======
-from trulens.core.schema import base as mod_base_schema
-from trulens.core.schema import record as mod_record_schema
-from trulens.core.schema import types as mod_types_schema
 from trulens.core.utils import python as python_utils
->>>>>>> 0fbcfa0e
 from trulens.core.utils.containers import dict_merge_with
 from trulens.core.utils.imports import Dummy
 from trulens.core.utils.json import jsonify
