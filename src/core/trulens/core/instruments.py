"""
# Instrumentation

This module contains the core of the app instrumentation scheme employed by
trulens to track and record apps. These details should not be relevant for
typical use cases.
"""

from __future__ import annotations

import dataclasses
from datetime import datetime
import functools
import inspect
from inspect import BoundArguments
from inspect import Signature
import logging
import os
import threading as th
import traceback
from typing import (
    TYPE_CHECKING,
    Any,
    Awaitable,
    Callable,
    Dict,
    Iterable,
    Optional,
    Sequence,
    Set,
    Tuple,
    Type,
    Union,
)
import weakref

import pydantic
from pydantic.v1 import BaseModel as v1BaseModel
from trulens.core.feedback import Feedback
from trulens.core.feedback import endpoint as mod_endpoint
from trulens.core.schema import base as mod_base_schema
from trulens.core.schema import record as mod_record_schema
from trulens.core.schema import types as mod_types_schema
from trulens.core.utils import python as python_utils
from trulens.core.utils.containers import dict_merge_with
from trulens.core.utils.imports import Dummy
from trulens.core.utils.json import jsonify
from trulens.core.utils.pyschema import Method
from trulens.core.utils.pyschema import clean_attributes
from trulens.core.utils.pyschema import safe_getattr
from trulens.core.utils.python import callable_name
from trulens.core.utils.python import caller_frame
from trulens.core.utils.python import class_name
from trulens.core.utils.python import get_first_local_in_call_stack
from trulens.core.utils.python import id_str
from trulens.core.utils.python import is_really_coroutinefunction
from trulens.core.utils.python import safe_hasattr
from trulens.core.utils.python import safe_signature
from trulens.core.utils.python import wrap_awaitable
from trulens.core.utils.serial import Lens
from trulens.core.utils.text import retab

if TYPE_CHECKING:
    from trulens.core.app import App
    from trulens.core.app.base import RecordingContext

logger = logging.getLogger(__name__)


class WithInstrumentCallbacks:
    """Abstract definition of callbacks invoked by Instrument during
    instrumentation or when instrumented methods are called.

    Needs to be mixed into [App][trulens.core.app.App].
    """

    # Called during instrumentation.
    def on_method_instrumented(self, obj: object, func: Callable, path: Lens):
        """Callback to be called by instrumentation system for every function
        requested to be instrumented.

        Given are the object of the class in which `func` belongs
        (i.e. the "self" for that function), the `func` itsels, and the `path`
        of the owner object in the app hierarchy.

        Args:
            obj: The object of the class in which `func` belongs (i.e. the
                "self" for that method).

            func: The function that was instrumented. Expects the unbound
                version (self not yet bound).

            path: The path of the owner object in the app hierarchy.
        """

        raise NotImplementedError

    # Called during invocation.
    def get_method_path(self, obj: object, func: Callable) -> Lens:
        """
        Get the path of the instrumented function `func`, a member of the class
        of `obj` relative to this app.

        Args:
            obj: The object of the class in which `func` belongs (i.e. the
                "self" for that method).

            func: The function that was instrumented. Expects the unbound
                version (self not yet bound).
        """

        raise NotImplementedError

    # WithInstrumentCallbacks requirement
    def get_methods_for_func(
        self, func: Callable
    ) -> Iterable[Tuple[int, Callable, Lens]]:
        """
        Get the methods (rather the inner functions) matching the given `func`
        and the path of each.

        Args:
            func: The function to match.
        """

        raise NotImplementedError

    # Called during invocation.
    def on_new_record(self, func: Callable):
        """
        Called by instrumented methods in cases where they cannot find a record
        call list in the stack. If we are inside a context manager, return a new
        call list.
        """

        raise NotImplementedError

    # Called during invocation.
    def on_add_record(
        self,
        ctx: "RecordingContext",
        func: Callable,
        sig: Signature,
        bindings: BoundArguments,
        ret: Any,
        error: Any,
        perf: mod_base_schema.Perf,
        cost: mod_base_schema.Cost,
        existing_record: Optional[mod_record_schema.Record] = None,
    ):
        """
        Called by instrumented methods if they are root calls (first instrumented
        methods in a call stack).

        Args:
            ctx: The context of the recording.

            func: The function that was called.

            sig: The signature of the function.

            bindings: The bound arguments of the function.

            ret: The return value of the function.

            error: The error raised by the function if any.

            perf: The performance of the function.

            cost: The cost of the function.

            existing_record: If the record has already been produced (i.e.
                because it was an awaitable), it can be passed here to avoid
                re-creating it.
        """

        raise NotImplementedError


ClassFilter = Union[Type, Tuple[Type, ...]]


def class_filter_disjunction(f1: ClassFilter, f2: ClassFilter) -> ClassFilter:
    """Create a disjunction of two class filters.

    Args:
        f1: The first filter.

        f2: The second filter.
    """

    if not isinstance(f1, Tuple):
        f1 = (f1,)

    if not isinstance(f2, Tuple):
        f2 = (f2,)

    return f1 + f2


def class_filter_matches(f: ClassFilter, obj: Union[Type, object]) -> bool:
    """Check whether given object matches a class-based filter.

    A class-based filter here means either a type to match against object
    (isinstance if object is not a type or issubclass if object is a type),
    or a tuple of types to match against interpreted disjunctively.

    Args:
        f: The filter to match against.

        obj: The object to match against. If type, uses `issubclass` to
            match. If object, uses `isinstance` to match against `filters`
            of `Type` or `Tuple[Type]`.
    """

    if isinstance(f, Type):
        if isinstance(obj, Type):
            return issubclass(obj, f)

        return isinstance(obj, f)

    if isinstance(f, Tuple):
        return any(class_filter_matches(f, obj) for f in f)

    raise ValueError(f"Invalid filter {f}. Type, or a Tuple of Types expected.")


class Instrument:
    """Instrumentation tools."""

    INSTRUMENT = "__tru_instrumented"
    """Attribute name to be used to flag instrumented objects/methods/others."""

    APPS = "__tru_apps"
    """Attribute name for storing apps that expect to be notified of calls."""

    class Default:
        """Default instrumentation configuration.

        Additional components are included in subclasses of
        [Instrument][trulens.core.instruments.Instrument]."""

        MODULES = {"trulens."}
        """Modules (by full name prefix) to instrument."""

        CLASSES = set([Feedback])
        """Classes to instrument."""

        METHODS: Dict[str, ClassFilter] = {"__call__": Feedback}
        """Methods to instrument.

        Methods matching name have to pass the filter to be instrumented.
        """

    def print_instrumentation(self) -> None:
        """Print out description of the modules, classes, methods this class
        will instrument."""

        t = "  "

        for mod in sorted(self.include_modules):
            print(f"Module {mod}*")

            for cls in sorted(
                self.include_classes,
                key=lambda c: (c.__module__, c.__qualname__),
            ):
                if not cls.__module__.startswith(mod):
                    continue

                if isinstance(cls, Dummy):
                    print(
                        f"{t * 1}Class {cls.__module__}.{cls.__qualname__}\n{t * 2}WARNING: this class could not be imported. It may have been (re)moved. Error:"
                    )
                    print(
                        retab(tab=f"{t * 3}> ", s=str(cls.original_exception))
                    )
                    continue

                print(f"{t * 1}Class {cls.__module__}.{cls.__qualname__}")

                for method, class_filter in self.include_methods.items():
                    if class_filter_matches(
                        f=class_filter, obj=cls
                    ) and safe_hasattr(cls, method):
                        f = getattr(cls, method)
                        print(f"{t * 2}Method {method}: {inspect.signature(f)}")

            print()

    def to_instrument_object(self, obj: object) -> bool:
        """Determine whether the given object should be instrumented."""

        # NOTE: some classes do not support issubclass but do support
        # isinstance. It is thus preferable to do isinstance checks when we can
        # avoid issubclass checks.
        return any(isinstance(obj, cls) for cls in self.include_classes)

    def to_instrument_class(self, cls: type) -> bool:  # class
        """Determine whether the given class should be instrumented."""

        # Sometimes issubclass is not supported so we return True just to be
        # sure we instrument that thing.

        try:
            return any(
                issubclass(cls, parent) for parent in self.include_classes
            )
        except Exception:
            return True

    def to_instrument_module(self, module_name: str) -> bool:
        """Determine whether a module with the given (full) name should be instrumented."""

        return any(
            module_name.startswith(mod2) for mod2 in self.include_modules
        )

    def __init__(
        self,
        include_modules: Optional[Iterable[str]] = None,
        include_classes: Optional[Iterable[type]] = None,
        include_methods: Optional[Dict[str, ClassFilter]] = None,
        app: Optional[WithInstrumentCallbacks] = None,
    ):
        if include_modules is None:
            include_modules = []
        if include_classes is None:
            include_classes = []
        if include_methods is None:
            include_methods = {}

        self.include_modules = Instrument.Default.MODULES.union(
            set(include_modules)
        )

        self.include_classes = Instrument.Default.CLASSES.union(
            set(include_classes)
        )

        self.include_methods = dict_merge_with(
            dict1=Instrument.Default.METHODS,
            dict2=include_methods,
            merge=class_filter_disjunction,
        )

        self.app = app

    def tracked_method_wrapper(
        self,
        query: Lens,
        func: Callable,
        method_name: str,
        cls: type,
        obj: object,
    ):
        """Wrap a method to capture its inputs/outputs/errors."""

        if self.app is None:
            raise ValueError("Instrumentation requires an app but is None.")

        if safe_hasattr(func, "__func__"):
            raise ValueError("Function expected but method received.")

        if safe_hasattr(func, Instrument.INSTRUMENT):
            logger.debug("\t\t\t%s: %s is already instrumented", query, func)

            # Notify the app instrumenting this method where it is located. Note
            # we store the method being instrumented in the attribute
            # Instrument.INSTRUMENT of the wrapped variant.
            original_func = getattr(func, Instrument.INSTRUMENT)

            self.app.on_method_instrumented(obj, original_func, path=query)

            # Add self.app, the app requesting this method to be
            # instrumented, to the list of apps expecting to be notified of
            # calls.
            existing_apps = getattr(func, Instrument.APPS)
            existing_apps.add(self.app)  # weakref set

            return func

        # Notify the app instrumenting this method where it is located:
        self.app.on_method_instrumented(obj, func, path=query)

        logger.debug("\t\t\t%s: instrumenting %s=%s", query, method_name, func)

        sig = safe_signature(func)

        def find_instrumented(f):
            # Used for finding the wrappers methods in the call stack. Note that
            # the sync version uses the async one internally and all of the
            # relevant locals are in the async version. We thus don't look for
            # sync tru_wrapper calls in the stack.
            return id(f) == id(tru_wrapper.__code__)

        @functools.wraps(func)
        def tru_wrapper(*args, **kwargs):
            logger.debug(
                "%s: calling instrumented sync method %s of type %s, "
                "iscoroutinefunction=%s, "
                "isasyncgeneratorfunction=%s",
                query,
                func,
                type(func),
                is_really_coroutinefunction(func),
                inspect.isasyncgenfunction(func),
            )

            apps: Iterable[App] = getattr(tru_wrapper, Instrument.APPS)

            # If not within a root method, call the wrapped function without
            # any recording.

            # Get any contexts already known from higher in the call stack.
<<<<<<< HEAD
            _contexts: Optional[Set[RecordingContext]] = (
                get_first_local_in_call_stack(
                    key="contexts",
                    func=find_instrumented,
                    offset=1,
                    skip=python.caller_frame(),
                )
=======
            contexts = get_first_local_in_call_stack(
                key="contexts",
                func=find_instrumented,
                offset=1,
                skip=python_utils.caller_frame(),
>>>>>>> 1c2c05f1
            )
            # Note: are empty sets false?
            contexts: Set[RecordingContext] = _contexts or set()

            # And add any new contexts from all apps wishing to record this
            # function. This may produce some of the same contexts that were
            # already being tracked which is ok. Importantly, this might produce
            # contexts for apps that didn't instrument a method higher in the
            # call stack hence this might be the first time they are seeing an
            # instrumented method being called.
            for app in apps:
                for ctx in app.on_new_record(func):
                    contexts.add(ctx)

            if len(contexts) == 0:
                # If no app wants this call recorded, run and return without
                # instrumentation.
                logger.debug(
                    "%s: no record found or requested, not recording.", query
                )

                return func(*args, **kwargs)

            # If a wrapped method was called in this call stack, get the prior
            # calls from this variable. Otherwise create a new chain stack. As
            # another wrinke, the addresses of methods in the stack may vary
            # from app to app that are watching this method. Hence we index the
            # stacks by id of the call record list which is unique to each app.
            ctx_stacks = get_first_local_in_call_stack(
                key="stacks",
                func=find_instrumented,
                offset=1,
                skip=caller_frame(),
            )
            # Note: Empty dicts are false.
            if ctx_stacks is None:
                ctx_stacks = {}

            error = None
            rets = None

            # My own stacks to be looked up by further subcalls by the logic
            # right above. We make a copy here since we need subcalls to access
            # it but we don't want them to modify it.
            stacks = {k: v for k, v in ctx_stacks.items()}

            start_time = None

            bindings = None
            cost = mod_base_schema.Cost()

            # Prepare stacks with call information of this wrapped method so
            # subsequent (inner) calls will see it. For every root_method in the
            # call stack, we make a call record to add to the existing list
            # found in the stack. Path stored in `query` of this method may
            # differ between apps that use it so we have to create a separate
            # frame identifier for each, and therefore the stack. We also need
            # to use a different stack for the same reason. We index the stack
            # in `stacks` via id of the (unique) list `record`.

            # First prepare the stacks for each context.
            for ctx in contexts:
                # The path to this method according to the app.
                path = ctx.app.get_method_path(
                    args[0], func
                )  # hopefully args[0] is self, owner of func

                if path is None:
                    logger.warning(
                        "App of type %s no longer knows about object %s method %s. "
                        "Something might be going wrong.",
                        class_name(type(app)),
                        id_str(args[0]),
                        callable_name(func),
                    )
                    continue

                if ctx not in ctx_stacks:
                    # If we are the first instrumented method in the chain
                    # stack, make a new stack tuple for subsequent deeper calls
                    # (if any) to look up.
                    stack = ()
                else:
                    stack = ctx_stacks[ctx]

                frame_ident = mod_record_schema.RecordAppCallMethod(
                    path=path, method=Method.of_method(func, obj=obj, cls=cls)
                )

                stack = stack + (frame_ident,)

                stacks[ctx] = stack  # for deeper calls to get

            # Now we will call the wrapped method. We only do so once.

            # Start of run wrapped block.
            start_time = datetime.now()

            # Create a unique call_id for this method call. This will be the
            # same across everyone Record or RecordAppCall that refers to this
            # method invocation.
            call_id = mod_types_schema.new_call_id()

            error_str = None

            try:
                # Using sig bind here so we can produce a list of key-value
                # pairs even if positional arguments were provided.
                bindings: BoundArguments = sig.bind(*args, **kwargs)

                rets, cost = mod_endpoint.Endpoint.track_all_costs_tally(
                    func, contexts, *args, **kwargs
                )

            except BaseException as e:
                error = e
                error_str = str(e)

                logger.error(
                    "Error calling wrapped function %s.", callable_name(func)
                )
                logger.error(traceback.format_exc())

            # Done running the wrapped function. Lets collect the results.
            # Create common information across all records.

            # Don't include self in the recorded arguments.
            nonself = {
                k: jsonify(v)
                for k, v in (
                    bindings.arguments.items() if bindings is not None else {}
                )
                if k != "self"
            }

            records = {}

            def handle_done(rets):
                # (re) generate end_time here because cases where the initial end_time was
                # just to produce an awaitable before being awaited.
                end_time = datetime.now()

                record_app_args = dict(
                    call_id=call_id,
                    args=nonself,
                    perf=mod_base_schema.Perf(
                        start_time=start_time, end_time=end_time
                    ),
                    pid=os.getpid(),
                    tid=th.get_native_id(),
                    rets=jsonify(rets),
                    error=error_str if error is not None else None,
                )
                # End of run wrapped block.

                # Now record calls to each context.
                for ctx in contexts:
                    stack = stacks[ctx]

                    # Note that only the stack differs between each of the records in this loop.
                    record_app_args["stack"] = stack
                    call = mod_record_schema.RecordAppCall(**record_app_args)
                    ctx.add_call(call)

                    # If stack has only 1 thing on it, we are looking at a "root
                    # call". Create a record of the result and notify the app:

                    if len(stack) == 1:
                        # If this is a root call, notify app to add the completed record
                        # into its containers:
                        records[ctx] = ctx.app.on_add_record(
                            ctx=ctx,
                            func=func,
                            sig=sig,
                            bindings=bindings,
                            ret=rets,
                            error=error,
                            perf=mod_base_schema.Perf(
                                start_time=start_time, end_time=end_time
                            ),
                            cost=cost,
                            existing_record=records.get(ctx),
                        )

                if error is not None:
                    raise error

                return records

            if isinstance(rets, Awaitable):
                # If method produced an awaitable
                logger.info(
                    f"""This app produced an asynchronous response of type `{class_name(type(rets))}`.
                            This record will be updated once the response is available"""
                )

                # TODO(piotrm): need to track costs of awaiting the ret in the
                # below.

                return wrap_awaitable(rets, on_done=handle_done)

            handle_done(rets=rets)
            return rets

        # Create a new set of apps expecting to be notified about calls to the
        # instrumented method. Making this a weakref set so that if the
        # recorder/app gets garbage collected, it will be evicted from this set.
        apps = weakref.WeakSet([self.app])

        # Indicate that the wrapper is an instrumented method so that we dont
        # further instrument it in another layer accidentally.
        setattr(tru_wrapper, Instrument.INSTRUMENT, func)
        setattr(tru_wrapper, Instrument.APPS, apps)

        return tru_wrapper

    def instrument_method(self, method_name: str, obj: Any, query: Lens):
        """Instrument a method."""

        cls = type(obj)

        logger.debug("%s: instrumenting %s on obj %s", query, method_name, obj)

        for base in list(cls.__mro__):
            logger.debug("\t%s: instrumenting base %s", query, class_name(base))

            if safe_hasattr(base, method_name):
                original_fun = getattr(base, method_name)

                logger.debug(
                    "\t\t%s: instrumenting %s.%s",
                    query,
                    class_name(base),
                    method_name,
                )
                setattr(
                    base,
                    method_name,
                    self.tracked_method_wrapper(
                        query=query,
                        func=original_fun,
                        method_name=method_name,
                        cls=base,
                        obj=obj,
                    ),
                )

    def instrument_class(self, cls):
        """Instrument the given class `cls`'s __new__ method.

        This is done so we can be aware when new instances are created and is
        needed for wrapped methods that dynamically create instances of classes
        we wish to instrument. As they will not be visible at the time we wrap
        the app, we need to pay attention to __new__ to make a note of them when
        they are created and the creator's path. This path will be used to place
        these new instances in the app json structure.
        """

        func = cls.__new__

        if safe_hasattr(func, Instrument.INSTRUMENT):
            logger.debug(
                "Class %s __new__ is already instrumented.", class_name(cls)
            )
            return

        # @functools.wraps(func)
        def wrapped_new(cls, *args, **kwargs):
            logger.debug(
                "Creating a new instance of instrumented class %s.",
                class_name(cls),
            )
            # get deepest wrapped method here
            # get its self
            # get its path
            obj = func(cls)
            # for every tracked method, and every app, do this:
            # self.app.on_method_instrumented(obj, original_func, path=query)
            return obj

        cls.__new__ = wrapped_new

    def instrument_object(
        self, obj, query: Lens, done: Optional[Set[int]] = None
    ):
        """Instrument the given object `obj` and its components."""

        done = done or set()

        cls = type(obj)

        mro = list(cls.__mro__)
        # Warning: cls.__mro__ sometimes returns an object that can be iterated through only once.

        logger.debug(
            "%s: instrumenting object at %s of class %s",
            query,
            id_str(obj),
            class_name(cls),
        )

        if id(obj) in done:
            logger.debug("\t%s: already instrumented", query)
            return

        done.add(id(obj))

        # NOTE: We cannot instrument chain directly and have to instead
        # instrument its class. The pydantic.BaseModel does not allow instance
        # attributes that are not fields:
        # https://github.com/pydantic/pydantic/blob/11079e7e9c458c610860a5776dc398a4764d538d/pydantic/main.py#LL370C13-L370C13
        # .

        # Recursively instrument inner components
        if hasattr(obj, "__dict__"):
            for attr_name, attr_value in obj.__dict__.items():
                if isinstance(
                    attr_value, python_utils.OpaqueWrapper
                ):  # never look past opaque wrapper
                    continue
                if any(
                    isinstance(attr_value, cls) for cls in self.include_classes
                ):
                    inner_query = query[attr_name]
                    self.instrument_object(attr_value, inner_query, done)

        for base in mro:
            # Some top part of mro() may need instrumentation here if some
            # subchains call superchains, and we want to capture the
            # intermediate steps. On the other hand we don't want to instrument
            # the very base classes such as object:
            if not self.to_instrument_module(base.__module__):
                continue

            try:
                if not self.to_instrument_class(base):
                    continue

            except Exception as e:
                # subclass check may raise exception
                logger.debug(
                    "\t\tWarning: checking whether %s should be instrumented resulted in an error: %s",
                    python_utils.module_name(base),
                    e,
                )
                # NOTE: Proceeding to instrument here as we don't want to miss
                # anything. Unsure why some llama_index subclass checks fail.

                # continue

            for method_name, class_filter in self.include_methods.items():
                if safe_hasattr(base, method_name):
                    if not class_filter_matches(f=class_filter, obj=obj):
                        continue

                    original_fun = getattr(base, method_name)

                    # If an instrument class uses a decorator to wrap one of
                    # their methods, the wrapper will capture an un-instrumented
                    # version of the inner method which we may fail to
                    # instrument.
                    if hasattr(original_fun, "__wrapped__"):
                        original_fun = original_fun.__wrapped__

                    # Sometimes the base class may be in some module but when a
                    # method is looked up from it, it actually comes from some
                    # other, even baser class which might come from builtins
                    # which we want to skip instrumenting.
                    if safe_hasattr(original_fun, "__self__"):
                        if not self.to_instrument_module(
                            original_fun.__self__.__class__.__module__
                        ):
                            continue
                    else:
                        # Determine module here somehow.
                        pass

                    logger.debug("\t\t%s: instrumenting %s", query, method_name)

                    setattr(
                        base,
                        method_name,
                        self.tracked_method_wrapper(
                            query=query,
                            func=original_fun,
                            method_name=method_name,
                            cls=base,
                            obj=obj,
                        ),
                    )

        if self.to_instrument_object(obj) or isinstance(
            obj, (dict, list, tuple)
        ):
            vals = None
            if isinstance(obj, dict):
                attrs = obj.keys()
                vals = obj.values()

            if isinstance(obj, pydantic.BaseModel):
                # NOTE(piotrm): This will not include private fields like
                # llama_index's LLMPredictor._llm which might be useful to
                # include:
                attrs = obj.model_fields.keys()

            if isinstance(obj, v1BaseModel):
                attrs = obj.__fields__.keys()

            elif dataclasses.is_dataclass(type(obj)):
                attrs = (f.name for f in dataclasses.fields(obj))

            else:
                # If an object is not a recognized container type, we check that it
                # is meant to be instrumented and if so, we  walk over it manually.
                # NOTE: some llama_index objects are using dataclasses_json but most do
                # not so this section applies.
                attrs = clean_attributes(obj, include_props=True).keys()

            if vals is None:
                vals = [safe_getattr(obj, k, get_prop=True) for k in attrs]

            for k, v in zip(attrs, vals):
                if isinstance(v, (str, bool, int, float)):
                    pass

                elif self.to_instrument_module(type(v).__module__):
                    self.instrument_object(obj=v, query=query[k], done=done)

                elif isinstance(v, Sequence):
                    for i, sv in enumerate(v):
                        if self.to_instrument_class(type(sv)):
                            self.instrument_object(
                                obj=sv, query=query[k][i], done=done
                            )

                elif isinstance(v, Dict):
                    for k2, sv in v.items():
                        subquery = query[k][k2]
                        # WORK IN PROGRESS: BUG: some methods in rails are bound with a class that we cannot instrument
                        """
                        if isinstance(sv, Callable):
                            if safe_hasattr(sv, "__self__"):
                                # Is a method with bound self.
                                sv_self = getattr(sv, "__self__")

                                if not self.to_instrument_class(type(sv_self)):
                                    # print(f"{subquery}: Don't need to instrument class {type(sv_self)}")
                                    continue

                                if not safe_hasattr(sv, self.INSTRUMENT):
                                    print(f"{subquery}: Trying to instrument bound methods in {sv_self}")

                                if safe_hasattr(sv, "__func__"):
                                    func = getattr(sv, "__func__")
                                    if not safe_hasattr(func, self.INSTRUMENT):
                                        print(f"{subquery}: Bound method {sv}, unbound {func} is not instrumented. Trying to instrument.")

                                        subobj = sv.__self__

                                        try:
                                            unbound = self.tracked_method_wrapper(
                                                query=query,
                                                func=func,
                                                method_name=func.__name__,
                                                cls=type(subobj),
                                                obj=subobj
                                            )
                                            if inspect.iscoroutinefunction(func):
                                                @functools.wraps(unbound)
                                                async def bound(*args, **kwargs):
                                                    return await unbound(subobj, *args, **kwargs)
                                            else:
                                                def bound(*args, **kwargs):
                                                    return unbound(subobj, *args, **kwargs)

                                            v[k2] = bound

                                            #setattr(
                                            #    sv.__func__, "__code__", unbound.__code__
                                            #)
                                        except Exception as e:
                                            print(f"\t\t\t{subquery}: could not instrument because {e}")
                                                    #self.instrument_bound_methods(sv_self, query=subquery)

                        """
                        if self.to_instrument_class(type(sv)):
                            self.instrument_object(
                                obj=sv, query=subquery, done=done
                            )

                else:
                    pass

                # TODO: check if we want to instrument anything in langchain not
                # accessible through model_fields .

        else:
            logger.debug(
                "%s: Do not know how to instrument object of type %s.",
                query,
                class_name(cls),
            )

        # Check whether bound methods are instrumented properly.

    def instrument_bound_methods(self, obj: object, query: Lens):
        """Instrument functions that may be bound methods.

        Some apps include either anonymous functions or manipulates methods that
        have self bound already. Our other instrumentation cannot handle those cases.

        Warning:
            Experimental work in progress.
        """

        for method_name, _ in self.include_methods.items():
            if not safe_hasattr(obj, method_name):
                pass
            else:
                method = safe_getattr(obj, method_name)
                print(f"\t{query}Looking at {method}")

                if safe_hasattr(method, "__func__"):
                    func = safe_getattr(method, "__func__")
                    print(
                        f"\t\t{query}: Looking at bound method {method_name} with func {func}"
                    )

                    if safe_hasattr(func, Instrument.INSTRUMENT):
                        print(
                            f"\t\t\t{query} Bound method {func} is instrumented."
                        )

                    else:
                        print(
                            f"\t\t\t{query} Bound method {func} is not instrumented. Trying to instrument it"
                        )

                        try:
                            unbound = self.tracked_method_wrapper(
                                query=query,
                                func=func,
                                method_name=method_name,
                                cls=type(obj),
                                obj=obj,
                            )
                            if inspect.iscoroutinefunction(func):

                                async def bound(*args, **kwargs):
                                    return await unbound(obj, *args, **kwargs)

                            else:

                                def bound(*args, **kwargs):
                                    return unbound(obj, *args, **kwargs)

                            setattr(obj, method_name, bound)
                        except Exception as e:
                            logger.debug(
                                f"\t\t\t{query}: could not instrument because {e}"
                            )

                else:
                    if safe_hasattr(method, Instrument.INSTRUMENT):
                        print(
                            f"\t\t{query} Bound method {method} is instrumented."
                        )
                    else:
                        print(
                            f"\t\t{query} Bound method {method} is NOT instrumented."
                        )


class AddInstruments:
    """Utilities for adding more things to default instrumentation filters."""

    @classmethod
    def method(cls, of_cls: type, name: str) -> None:
        """Add the class with a method named `name`, its module, and the method
        `name` to the Default instrumentation walk filters."""

        Instrument.Default.MODULES.add(of_cls.__module__)
        Instrument.Default.CLASSES.add(of_cls)

        check_o: ClassFilter = Instrument.Default.METHODS.get(name, ())
        Instrument.Default.METHODS[name] = class_filter_disjunction(
            check_o, of_cls
        )

    @classmethod
    def methods(cls, of_cls: type, names: Iterable[str]) -> None:
        """Add the class with methods named `names`, its module, and the named
        methods to the Default instrumentation walk filters."""

        for name in names:
            cls.method(of_cls, name)


class instrument(AddInstruments):
    """Decorator for marking methods to be instrumented in custom classes that are wrapped by App."""

    # NOTE(piotrm): Approach taken from:
    # https://stackoverflow.com/questions/2366713/can-a-decorator-of-an-instance-method-access-the-class

    def __init__(self, func: Callable):
        self.func = func

    def __set_name__(self, cls: type, name: str):
        """
        For use as method decorator.
        """

        # Important: do this first:
        setattr(cls, name, self.func)

        # Note that this does not actually change the method, just adds it to
        # list of filters.
        self.method(cls, name)


def label_value(
    value: Any, labels: Union[str, Iterable[str]], collection: bool = False
):
    """Set inline data for the given key."""

    def _find_contexts_frame(f):
        return id(f) == id(mod_endpoint.Endpoint.track_all_costs_tally.__code__)

    if isinstance(labels, str):
        labels = [labels]

    # get previously known inline data
    contexts: Optional[Set[RecordingContext]] = get_first_local_in_call_stack(
        key="contexts",
        func=_find_contexts_frame,
        offset=1,
        skip=python.caller_frame(),
    )
    if contexts is None:
        return

    for context in contexts:
        for label in labels:
            context.add_inline_data(
                label, jsonify(value), collection=collection
            )<|MERGE_RESOLUTION|>--- conflicted
+++ resolved
@@ -413,21 +413,13 @@
             # any recording.
 
             # Get any contexts already known from higher in the call stack.
-<<<<<<< HEAD
             _contexts: Optional[Set[RecordingContext]] = (
                 get_first_local_in_call_stack(
                     key="contexts",
                     func=find_instrumented,
                     offset=1,
-                    skip=python.caller_frame(),
+                    skip=python_utils.caller_frame(),
                 )
-=======
-            contexts = get_first_local_in_call_stack(
-                key="contexts",
-                func=find_instrumented,
-                offset=1,
-                skip=python_utils.caller_frame(),
->>>>>>> 1c2c05f1
             )
             # Note: are empty sets false?
             contexts: Set[RecordingContext] = _contexts or set()
@@ -1064,7 +1056,7 @@
         key="contexts",
         func=_find_contexts_frame,
         offset=1,
-        skip=python.caller_frame(),
+        skip=caller_frame(),
     )
     if contexts is None:
         return
