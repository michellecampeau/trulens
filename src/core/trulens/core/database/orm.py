from __future__ import annotations

import abc
import functools
from sqlite3 import Connection as SQLite3Connection
from typing import ClassVar, Dict, Generic, Type, TypeVar

from sqlalchemy import VARCHAR
from sqlalchemy import Column
from sqlalchemy import Engine
from sqlalchemy import Float
from sqlalchemy import Text
from sqlalchemy import event
from sqlalchemy.ext.declarative import declared_attr
from sqlalchemy.orm import backref
from sqlalchemy.orm import configure_mappers
from sqlalchemy.orm import declarative_base
from sqlalchemy.orm import relationship
from sqlalchemy.schema import MetaData
from trulens.core.database.base import DEFAULT_DATABASE_PREFIX
from trulens.core.schema import app as mod_app_schema
<<<<<<< HEAD
from trulens.core.schema import feedback as feedback_schema
=======
from trulens.core.schema import dataset as mod_dataset_schema
from trulens.core.schema import feedback as mod_feedback_schema
from trulens.core.schema import groundtruth as mod_groundtruth_schema
>>>>>>> 45522198
from trulens.core.schema import record as mod_record_schema
from trulens.core.utils.json import json_str_of_obj

TYPE_JSON = Text
"""Database type for JSON fields."""

TYPE_TIMESTAMP = Float
"""Database type for timestamps."""

TYPE_ENUM = Text
"""Database type for enum fields."""

TYPE_ID = VARCHAR(256)
"""Database type for unique IDs."""


class BaseWithTablePrefix:  # to be mixed into DeclarativeBase or new_declarative_base()
    # Only for type hints or isinstance, issubclass checks.
    """ORM base class except with `__tablename__` defined in terms
    of a base name and a prefix.

    A subclass should set _table_base_name and/or _table_prefix. If it does not
    set both, make sure to set `__abstract__ = True`. Current design has
    subclasses set `_table_base_name` and then subclasses of that subclass
    setting `_table_prefix` as in `make_orm_for_prefix`.
    """

    # https://stackoverflow.com/questions/38245145/how-to-set-common-prefix-for-all-tables-in-sqlalchemy
    # Needed for sqlaclhemy to prevent it from creating a table for this class
    # before the two following attributes are set which we do in subclasses later.
    __abstract__ = True

    _table_base_name: str = "not set"
    """Base name for the table.

    Will be prefixed by the prefix to create table names. This should be set by
    subclasses.
    """

    _table_prefix: str = ""
    """Prefix for the table name.

    This should be set by subclasses of subclasses of this class.
    """

    @declared_attr.directive
    def __tablename__(cls) -> str:
        return cls._table_prefix + cls._table_base_name


T = TypeVar("T", bound=BaseWithTablePrefix)


# NOTE: lru_cache is important here as we don't want to create multiple classes
# of the same name for the same table name prefix as sqlalchemy will complain
# one some of our migration tools will not work.
@functools.lru_cache
def new_base(prefix: str) -> Type[T]:
    """Create a new base class for ORM classes.

    Note: This is a function to be able to define classes extending different
    SQLAlchemy declarative bases. Each different such bases has a different set
    of mappings from classes to table names. If we only had one of these, our
    code will never be able to have two different sets of mappings at the same
    time. We need to be able to have multiple mappings for performing things
    such as database migrations and database copying from one database
    configuration to another.
    """

    base = declarative_base()
    return type(
        f"BaseWithTablePrefix{prefix}",
        (base, BaseWithTablePrefix),
        {
            "_table_prefix": prefix,
            "__abstract__": True,  # stay abstract until _table_base_name is set in a subclass
        },
    )


class ORM(abc.ABC, Generic[T]):
    """Abstract definition of a container for ORM classes."""

    registry: Dict[str, Type[T]]
    metadata: MetaData

    AppDefinition: Type[T]
    FeedbackDefinition: Type[T]
    Record: Type[T]
    FeedbackResult: Type[T]
    GroundTruth: Type[T]
    Dataset: Type[T]


def new_orm(base: Type[T]) -> Type[ORM[T]]:
    """Create a new orm container from the given base table class."""

    class NewORM(ORM):
        """Container for ORM classes.

        Needs to be extended with classes that set table prefix.

        Warning:
            The relationships between tables established in the classes in this
            container refer to class names i.e. "AppDefinition" hence these are
            important and need to stay consistent between definition of one and
            relationships in another.
        """

        registry: Dict[str, base] = base.registry._class_registry
        """Table name to ORM class mapping for tables used by trulens.

        This can be used to iterate through all classes/tables.
        """

        metadata: MetaData = base.metadata
        """SqlAlchemy metadata object for tables used by trulens."""

        class AppDefinition(base):
            """ORM class for [AppDefinition][trulens.core.schema.app.AppDefinition].

            Warning:
                We don't use any of the typical ORM features and this class is only
                used as a schema to interact with database through SQLAlchemy.
            """

            _table_base_name: ClassVar[str] = "apps"

            app_id = Column(VARCHAR(256), nullable=False, primary_key=True)
            app_json = Column(TYPE_JSON, nullable=False)

            # records via one-to-many on Record.app_id
            # feedback_results via one-to-many on FeedbackResult.record_id

            @classmethod
            def parse(
                cls,
                obj: mod_app_schema.AppDefinition,
                redact_keys: bool = False,
            ) -> ORM.AppDefinition:
                return cls(
                    app_id=obj.app_id,
                    app_json=obj.model_dump_json(redact_keys=redact_keys),
                )

        class FeedbackDefinition(base):
            """ORM class for [FeedbackDefinition][trulens.core.schema.feedback.FeedbackDefinition].

            Warning:
                We don't use any of the typical ORM features and this class is only
                used as a schema to interact with database through SQLAlchemy.
            """

            _table_base_name = "feedback_defs"

            feedback_definition_id = Column(
                TYPE_ID, nullable=False, primary_key=True
            )
            run_location = Column(TYPE_ENUM, nullable=True)
            feedback_json = Column(TYPE_JSON, nullable=False)

            # feedback_results via one-to-many on FeedbackResult.feedback_definition_id

            @classmethod
            def parse(
                cls,
                obj: feedback_schema.FeedbackDefinition,
                redact_keys: bool = False,
            ) -> ORM.FeedbackDefinition:
                return cls(
                    feedback_definition_id=obj.feedback_definition_id,
                    run_location=None
                    if obj.run_location is None
                    else obj.run_location.value,
                    feedback_json=json_str_of_obj(obj, redact_keys=redact_keys),
                )

        class Record(base):
            """ORM class for [Record][trulens.core.schema.record.Record].

            Warning:
                We don't use any of the typical ORM features and this class is only
                used as a schema to interact with database through SQLAlchemy.
            """

            _table_base_name = "records"

            record_id = Column(TYPE_ID, nullable=False, primary_key=True)
            app_id = Column(TYPE_ID, nullable=False)  # foreign key

            input = Column(Text)
            output = Column(Text)
            record_json = Column(TYPE_JSON, nullable=False)
            tags = Column(Text, nullable=False)
            ts = Column(TYPE_TIMESTAMP, nullable=False)
            cost_json = Column(TYPE_JSON, nullable=False)
            perf_json = Column(TYPE_JSON, nullable=False)

            app = relationship(
                "AppDefinition",
                backref=backref("records", cascade="all,delete"),
                primaryjoin="AppDefinition.app_id == Record.app_id",
                foreign_keys=app_id,
                order_by="(Record.ts,Record.record_id)",
            )

            @classmethod
            def parse(
                cls, obj: mod_record_schema.Record, redact_keys: bool = False
            ) -> ORM.Record:
                return cls(
                    record_id=obj.record_id,
                    app_id=obj.app_id,
                    input=json_str_of_obj(
                        obj.main_input, redact_keys=redact_keys
                    ),
                    output=json_str_of_obj(
                        obj.main_output, redact_keys=redact_keys
                    ),
                    record_json=json_str_of_obj(obj, redact_keys=redact_keys),
                    tags=obj.tags,
                    ts=obj.ts.timestamp(),
                    cost_json=json_str_of_obj(
                        obj.cost, redact_keys=redact_keys
                    ),
                    perf_json=json_str_of_obj(
                        obj.perf, redact_keys=redact_keys
                    ),
                )

        class FeedbackResult(base):
            """
            ORM class for [FeedbackResult][trulens.core.schema.feedback.FeedbackResult].

            Warning:
                We don't use any of the typical ORM features and this class is only
                used as a schema to interact with database through SQLAlchemy.
            """

            _table_base_name = "feedbacks"

            feedback_result_id = Column(
                TYPE_ID, nullable=False, primary_key=True
            )
            record_id = Column(TYPE_ID, nullable=False)  # foreign key
            feedback_definition_id = Column(
                TYPE_ID, nullable=False
            )  # foreign key
            last_ts = Column(TYPE_TIMESTAMP, nullable=False)
            status = Column(TYPE_ENUM, nullable=False)
            error = Column(Text)
            calls_json = Column(TYPE_JSON, nullable=False)
            result = Column(Float)
            name = Column(Text, nullable=False)
            cost_json = Column(TYPE_JSON, nullable=False)
            multi_result = Column(TYPE_JSON)

            record = relationship(
                "Record",
                backref=backref("feedback_results", cascade="all,delete"),
                primaryjoin="Record.record_id == FeedbackResult.record_id",
                foreign_keys=record_id,
                order_by="(FeedbackResult.last_ts,FeedbackResult.feedback_result_id)",
            )

            feedback_definition = relationship(
                "FeedbackDefinition",
                backref=backref("feedback_results", cascade="all,delete"),
                primaryjoin="FeedbackDefinition.feedback_definition_id == FeedbackResult.feedback_definition_id",
                foreign_keys=feedback_definition_id,
                order_by="(FeedbackResult.last_ts,FeedbackResult.feedback_result_id)",
            )

            @classmethod
            def parse(
                cls,
                obj: feedback_schema.FeedbackResult,
                redact_keys: bool = False,
            ) -> ORM.FeedbackResult:
                return cls(
                    feedback_result_id=obj.feedback_result_id,
                    record_id=obj.record_id,
                    feedback_definition_id=obj.feedback_definition_id,
                    last_ts=obj.last_ts.timestamp(),
                    status=obj.status.value,
                    error=obj.error,
                    calls_json=json_str_of_obj(
                        dict(calls=obj.calls), redact_keys=redact_keys
                    ),
                    result=obj.result,
                    name=obj.name,
                    cost_json=json_str_of_obj(
                        obj.cost, redact_keys=redact_keys
                    ),
                    multi_result=obj.multi_result,
                )

        class GroundTruth(base):
            """
            ORM class for [GroundTruth][trulens.core.schema.groundtruth.GroundTruth].

            Warning:
                We don't use any of the typical ORM features and this class is only
                used as a schema to interact with database through SQLAlchemy.
            """

            _table_base_name = "ground_truth"

            ground_truth_id = Column(TYPE_ID, nullable=False, primary_key=True)
            dataset_id = Column(Text, nullable=False)
            ground_truth_json = Column(TYPE_JSON, nullable=False)

            dataset = relationship(
                "Dataset",
                backref=backref("ground_truths", cascade="all,delete"),
                primaryjoin="Dataset.dataset_id == GroundTruth.dataset_id",
                foreign_keys=dataset_id,
                order_by="(GroundTruth.ground_truth_id)",
            )

            @classmethod
            def parse(
                cls,
                obj: mod_groundtruth_schema.GroundTruth,
                redact_keys: bool = False,
            ) -> ORM.GroundTruth:
                return cls(
                    ground_truth_id=obj.ground_truth_id,
                    ground_truth_json=obj.model_dump_json(
                        redact_keys=redact_keys
                    ),
                    dataset_id=obj.dataset_id,
                )

        class Dataset(base):
            """
            ORM class for [Dataset][trulens.core.schema.dataset.Dataset].

            Warning:
                We don't use any of the typical ORM features and this class is only
                used as a schema to interact with database through SQLAlchemy.
            """

            _table_base_name = "dataset"

            dataset_id = Column(TYPE_ID, nullable=False, primary_key=True)
            dataset_json = Column(TYPE_JSON, nullable=False)

            @classmethod
            def parse(
                cls,
                obj: mod_dataset_schema.Dataset,
                redact_keys: bool = False,
            ) -> ORM.Dataset:
                return cls(
                    dataset_id=obj.dataset_id,
                    dataset_json=obj.model_dump_json(redact_keys=redact_keys),
                )

    configure_mappers()  # IMPORTANT
    # Without the above, orm class attributes which are defined using backref
    # will not be visible, i.e. orm.AppDefinition.records.

    # base.registry.configure()

    return NewORM


# NOTE: lru_cache is important here as we don't want to create multiple classes for
# the same table name as sqlalchemy will complain.
@functools.lru_cache
def make_base_for_prefix(
    base: Type[T],
    table_prefix: str = DEFAULT_DATABASE_PREFIX,
) -> Type[T]:
    """
    Create a base class for ORM classes with the given table name prefix.

    Args:
        base: Base class to extend. Should be a subclass of
            [BaseWithTablePrefix][trulens.core.database.orm.BaseWithTablePrefix].

        table_prefix: Prefix to use for table names.

    Returns:
        A class that extends `base_type` and sets the table prefix to `table_prefix`.
    """

    if not hasattr(base, "_table_base_name"):
        raise ValueError(
            "Expected `base` to be a subclass of `BaseWithTablePrefix`."
        )

    # sqlalchemy stores a mapping of class names to the classes we defined in
    # the ORM above. Here we want to create a class with the specific name
    # matching base_type hence use `type` instead of `class SomeName: ...`.
    return type(base.__name__, (base,), {"_table_prefix": table_prefix})


# NOTE: lru_cache is important here as we don't want to create multiple classes for
# the same table name as sqlalchemy will complain.
@functools.lru_cache
def make_orm_for_prefix(
    table_prefix: str = DEFAULT_DATABASE_PREFIX,
) -> Type[ORM[T]]:
    """
    Make a container for ORM classes.

    This is done so that we can use a dynamic table name prefix and make the ORM
    classes based on that.

    Args:
        table_prefix: Prefix to use for table names.
    """

    base: Type[T] = new_base(prefix=table_prefix)

    return new_orm(base)


@event.listens_for(Engine, "connect")
def _set_sqlite_pragma(dbapi_connection, _):
    if isinstance(dbapi_connection, SQLite3Connection):
        cursor = dbapi_connection.cursor()
        cursor.execute("PRAGMA foreign_keys=ON;")
        cursor.close()<|MERGE_RESOLUTION|>--- conflicted
+++ resolved
@@ -19,15 +19,11 @@
 from sqlalchemy.schema import MetaData
 from trulens.core.database.base import DEFAULT_DATABASE_PREFIX
 from trulens.core.schema import app as mod_app_schema
-<<<<<<< HEAD
+from trulens.core.schema import dataset as mod_dataset_schema
 from trulens.core.schema import feedback as feedback_schema
-=======
-from trulens.core.schema import dataset as mod_dataset_schema
-from trulens.core.schema import feedback as mod_feedback_schema
 from trulens.core.schema import groundtruth as mod_groundtruth_schema
->>>>>>> 45522198
 from trulens.core.schema import record as mod_record_schema
-from trulens.core.utils.json import json_str_of_obj
+from trulens.core.utils import json as json_utils
 
 TYPE_JSON = Text
 """Database type for JSON fields."""
@@ -200,7 +196,9 @@
                     run_location=None
                     if obj.run_location is None
                     else obj.run_location.value,
-                    feedback_json=json_str_of_obj(obj, redact_keys=redact_keys),
+                    feedback_json=json_utils.json_str_of_obj(
+                        obj, redact_keys=redact_keys
+                    ),
                 )
 
         class Record(base):
@@ -239,19 +237,21 @@
                 return cls(
                     record_id=obj.record_id,
                     app_id=obj.app_id,
-                    input=json_str_of_obj(
+                    input=json_utils.json_str_of_obj(
                         obj.main_input, redact_keys=redact_keys
                     ),
-                    output=json_str_of_obj(
+                    output=json_utils.json_str_of_obj(
                         obj.main_output, redact_keys=redact_keys
                     ),
-                    record_json=json_str_of_obj(obj, redact_keys=redact_keys),
+                    record_json=json_utils.json_str_of_obj(
+                        obj, redact_keys=redact_keys
+                    ),
                     tags=obj.tags,
                     ts=obj.ts.timestamp(),
-                    cost_json=json_str_of_obj(
+                    cost_json=json_utils.json_str_of_obj(
                         obj.cost, redact_keys=redact_keys
                     ),
-                    perf_json=json_str_of_obj(
+                    perf_json=json_utils.json_str_of_obj(
                         obj.perf, redact_keys=redact_keys
                     ),
                 )
@@ -312,12 +312,12 @@
                     last_ts=obj.last_ts.timestamp(),
                     status=obj.status.value,
                     error=obj.error,
-                    calls_json=json_str_of_obj(
+                    calls_json=json_utils.json_str_of_obj(
                         dict(calls=obj.calls), redact_keys=redact_keys
                     ),
                     result=obj.result,
                     name=obj.name,
-                    cost_json=json_str_of_obj(
+                    cost_json=json_utils.json_str_of_obj(
                         obj.cost, redact_keys=redact_keys
                     ),
                     multi_result=obj.multi_result,
