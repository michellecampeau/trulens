--- conflicted
+++ resolved
@@ -349,21 +349,12 @@
             app_version:
                 A version of the app to filter records by. If given, only
                 records for this app version will be returned.
-<<<<<<< HEAD
-            run_name:
-                A run name to filter records by. If given, only records for
-                this run will be returned.
-            app_versions:
-                A list of app versions to filter records by. If given, only
-                records for these app versions will be returned.
-=======
             app_versions:
                 A list of app versions to filter records by. If given, only
                 records for these app versions will be returned.
             run_name:
                 A run name to filter records by. If given, only records for
                 this run will be returned.
->>>>>>> 4f930c37
             record_ids: An optional list of record ids to filter records by.
             offset: Record row offset.
             limit: Limit on the number of records to return.
