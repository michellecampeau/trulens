"""Serializable app-related classes."""

from __future__ import annotations

from enum import Enum
import logging
from typing import (
    TYPE_CHECKING,
    Any,
    Callable,
    ClassVar,
    List,
    Optional,
    Sequence,
    Tuple,
    Union,
)

import dill
import pydantic
from trulens.core.schema import base as mod_base_schema
from trulens.core.schema import feedback as mod_feedback_schema
from trulens.core.schema import select as mod_select_schema
from trulens.core.schema import types as mod_types_schema
from trulens.core.utils import pyschema
from trulens.core.utils import serial
from trulens.core.utils.json import jsonify
from trulens.core.utils.json import obj_id_of_obj
from trulens.core.utils.text import format_quantity
from trulens.core.utils.threading import TP

if TYPE_CHECKING:
    from trulens.core.database.connector import DBConnector
    from trulens.core.feedback import Feedback
    from trulens.core.schema.record import Record
    from trulens.core.utils.python import Future

logger = logging.getLogger(__name__)


class RecordIngestMode(str, Enum):
    """Mode of records ingestion.

    Specify this using the `ingest_mode` to [App][trulens.core.app.App] constructors.
    """

    IMMEDIATE = "immediate"
    """Each record is ingested one by one and written to the database. This is the default mode."""

    BUFFERED = "buffered"
    """Records are buffered and ingested in batches to the database."""


class AppDefinition(pyschema.WithClassInfo, serial.SerialModel):
    """Serialized fields of an app here whereas [App][trulens.core.app.App]
    contains non-serialized fields."""

    app_id: mod_types_schema.AppID = pydantic.Field(frozen=True)  # str
    """Unique identifier for this app.

    Computed deterministically from app_name and app_version. Leaving it here
    for it to be dumped when serializing. Also making it read-only as it should
    not be changed after creation.
    """

    app_name: mod_types_schema.AppName  # str
    """Name for this app."""

    app_version: mod_types_schema.AppVersion  # str
    """Version tag for this app."""

    tags: mod_types_schema.Tags  # str
    """Tags for the app."""

    metadata: (
        mod_types_schema.Metadata
    )  # dict  # TODO: rename to meta for consistency with other metas
    """Metadata for the app."""

    feedback_definitions: Sequence[mod_types_schema.FeedbackDefinitionID] = []
    """Feedback functions to evaluate on each record."""

    feedback_mode: mod_feedback_schema.FeedbackMode = (
        mod_feedback_schema.FeedbackMode.WITH_APP_THREAD
    )
    """How to evaluate feedback functions upon producing a record."""

    record_ingest_mode: RecordIngestMode
    """Mode of records ingestion."""

    root_class: pyschema.Class
    """Class of the main instrumented object.

    Ideally this would be a [ClassVar][typing.ClassVar] but since we want to check this without
    instantiating the subclass of
    [AppDefinition][trulens.core.schema.app.AppDefinition] that would define it, we
    cannot use [ClassVar][typing.ClassVar].
    """

    root_callable: ClassVar[pyschema.FunctionOrMethod]
    """App's main method.

    This is to be filled in by subclass.
    """

    app: serial.JSONized[AppDefinition]
    """Wrapped app in jsonized form."""

    initial_app_loader_dump: Optional[serial.SerialBytes] = None
    """Serialization of a function that loads an app.

    Dump is of the initial app state before any invocations. This can be used to
    create a new session.

    Warning:
        Experimental work in progress.
    """

    app_extra_json: serial.JSON
    """Info to store about the app and to display in dashboard.

    This can be used even if app itself cannot be serialized. `app_extra_json`,
    then, can stand in place for whatever data the user might want to keep track
    of about the app.
    """

    def __init__(
        self,
        app_id: Optional[mod_types_schema.AppName] = None,
        app_name: Optional[mod_types_schema.AppName] = None,
        app_version: Optional[mod_types_schema.AppVersion] = None,
        tags: Optional[mod_types_schema.Tags] = None,
        metadata: Optional[mod_types_schema.Metadata] = None,
        feedback_mode: mod_feedback_schema.FeedbackMode = mod_feedback_schema.FeedbackMode.WITH_APP_THREAD,
        record_ingest_mode: RecordIngestMode = RecordIngestMode.IMMEDIATE,
        app_extra_json: serial.JSON = None,
        **kwargs,
    ):
        kwargs["app_name"] = str(app_name or app_id)
        kwargs["app_version"] = app_version or "latest"
        kwargs["feedback_mode"] = feedback_mode
        kwargs["tags"] = ""
        kwargs["metadata"] = {}
        kwargs["app_extra_json"] = app_extra_json or dict()
        kwargs["feedback_definitions"] = [
            f.feedback_definition_id for f in kwargs.get("feedbacks", [])
        ]
        kwargs["record_ingest_mode"] = record_ingest_mode
        kwargs["app_id"] = self._compute_app_id(
            kwargs["app_name"], kwargs["app_version"]
        )
        if app_id is not None and kwargs["app_id"] != app_id:
            raise ValueError(
<<<<<<< HEAD
                "`app_id` does not match with `app_name` and `app_version`!"
=======
                "`app_id` does not match with `app_name` and `app_version`! `app_id` is auto-generated and should not need to be passed in!"
>>>>>>> 4231b070
            )

        super().__init__(**kwargs)

        self.record_ingest_mode = record_ingest_mode

        if tags is None:
            tags = "-"  # Set tags to a "-" if None is provided
        self.tags = tags

        if metadata is None:
            metadata = {}
        self.metadata = metadata

        # EXPERIMENTAL
        if "initial_app_loader" in kwargs:
            try:
                dump = dill.dumps(kwargs["initial_app_loader"], recurse=True)

                if len(dump) > mod_base_schema.MAX_DILL_SIZE:
                    logger.warning(
                        f"`initial_app_loader` dump is too big ({format_quantity(len(dump))}) > {format_quantity(mod_base_schema.MAX_DILL_SIZE)} bytes). "
                        "If you are loading large objects, include the loading logic inside `initial_app_loader`.",
                    )
                else:
                    self.initial_app_loader_dump = serial.SerialBytes(data=dump)

                    # This is an older serialization approach that saved things
                    # in local files instead of the DB. Leaving here for now as
                    # serialization of large apps might make this necessary
                    # again.
                    # path_json = Path.cwd() / f"{app_id}.json"
                    # path_dill = Path.cwd() / f"{app_id}.dill"

                    # with path_json.open("w") as fh:
                    #     fh.write(json_str_of_obj(self))

                    # with path_dill.open("wb") as fh:
                    #     fh.write(dump)

                    # print(f"Wrote loadable app to {path_json} and {path_dill}.")

            except Exception as e:
                logger.warning(
                    "Could not serialize app loader. "
                    "Some trulens features may not be available: %s",
                    e,
                )

    @staticmethod
    def continue_session(
        app_definition_json: serial.JSON, app: Any
    ) -> AppDefinition:
        # initial_app_loader: Optional[Callable] = None) -> 'AppDefinition':
        """Instantiate the given `app` with the given state
        `app_definition_json`.

        Warning:
            This is an experimental feature with ongoing work.

        Args:
            app_definition_json: The json serialized app.

            app: The app to continue the session with.

        Returns:
            A new `AppDefinition` instance with the given `app` and the given
                `app_definition_json` state.
        """

        app_definition_json["app"] = app

        cls = pyschema.WithClassInfo.get_class(app_definition_json)

        return cls(**app_definition_json)

    @staticmethod
    def _compute_app_id(app_name, app_version):
        return obj_id_of_obj(
            obj={"app_name": app_name, "app_version": app_version}, prefix="app"
        )

    @staticmethod
    def new_session(
        app_definition_json: serial.JSON,
        initial_app_loader: Optional[Callable] = None,
    ) -> AppDefinition:
        """Create an app instance at the start of a session.

        Warning:
            This is an experimental feature with ongoing work.

        Create a copy of the json serialized app with the enclosed app being
        initialized to its initial state before any records are produced (i.e.
        blank memory).
        """

        serial_bytes_json: Optional[serial.JSON] = app_definition_json[
            "initial_app_loader_dump"
        ]

        if initial_app_loader is None:
            assert (
                serial_bytes_json is not None
            ), "Cannot create new session without `initial_app_loader`."

            serial_bytes = serial.SerialBytes.model_validate(serial_bytes_json)

            app = dill.loads(serial_bytes.data)()

        else:
            app = initial_app_loader()
            data = dill.dumps(initial_app_loader, recurse=True)
            serial_bytes = serial.SerialBytes(data=data)
            serial_bytes_json = serial_bytes.model_dump()

        app_definition_json["app"] = app
        app_definition_json["initial_app_loader_dump"] = serial_bytes_json

        cls = pyschema.WithClassInfo.get_class(app_definition_json)

        return cls.model_validate_json(app_definition_json)

    def jsonify_extra(self, content):
        # Called by jsonify for us to add any data we might want to add to the
        # serialization of `app`.
        if self.app_extra_json is not None:
            content["app"].update(self.app_extra_json)

        return content

    @staticmethod
    def _submit_feedback_functions(
        record: Record,
        feedback_functions: Sequence[Feedback],
        connector: DBConnector,
        app: Optional[AppDefinition] = None,
        on_done: Optional[
            Callable[
                [
                    Union[
                        mod_feedback_schema.FeedbackResult,
                        Future[mod_feedback_schema.FeedbackResult],
                    ]
                ],
                None,
            ]
        ] = None,
    ) -> List[Tuple[Feedback, Future[mod_feedback_schema.FeedbackResult]]]:
        """Schedules to run the given feedback functions.

        Args:
            record: The record on which to evaluate the feedback functions.

            feedback_functions: A collection of feedback functions to evaluate.

            connector: The database connector to use.

            app: The app that produced the given record. If not provided, it is
                looked up from the database of this `Tru` instance

            on_done: A callback to call when each feedback function is done.

        Returns:

            List[Tuple[feedback.Feedback, Future[schema.FeedbackResult]]]

            Produces a list of tuples where the first item in each tuple is the
            feedback function and the second is the future of the feedback result.
        """

        app_id = record.app_id

        if app is None:
            app = AppDefinition.model_validate(connector.get_app(app_id=app_id))
            if app is None:
                raise RuntimeError(
                    f"App {app_id} not present in db. "
                    "Either add it with `session.add_app` or provide `app_json` to `session.run_feedback_functions`."
                )

        else:
            assert (
                app_id == app.app_id
            ), "Record was produced by a different app."

            if connector.get_app(app_id=app.app_id) is None:
                logger.warning(
                    f"App {app_id} was not present in database. Adding it."
                )
                connector.add_app(app=app)

        feedbacks_and_futures = []

        tp = TP()

        for ffunc in feedback_functions:
            # Run feedback function and the on_done callback. This makes sure
            # that Future.result() returns only after on_done has finished.
            def run_and_call_callback(
                ffunc: Feedback,
                app: AppDefinition,
                record: Record,
            ):
                temp = ffunc.run(app=app, record=record)
                if on_done is not None:
                    try:
                        on_done(temp)
                    finally:
                        return temp
                return temp

            fut: Future[mod_feedback_schema.FeedbackResult] = tp.submit(
                run_and_call_callback,
                ffunc=ffunc,
                app=app,
                record=record,
            )

            # Have to roll the on_done callback into the submitted function
            # because the result() is returned before callback runs otherwise.
            # We want to do db work before result is returned.

            feedbacks_and_futures.append((ffunc, fut))

        return feedbacks_and_futures

    @staticmethod
    def get_loadable_apps():
        """Gets a list of all of the loadable apps.

        Warning:
            This is an experimental feature with ongoing work.

        This is those that have `initial_app_loader_dump` set.
        """

        rets = []

        from trulens.core import TruSession

        session = TruSession()

        apps = session.get_apps()
        for app in apps:
            dump = app.get("initial_app_loader_dump")
            if dump is not None:
                rets.append(app)

        return rets

    def dict(self):
        # Unsure if the check below is needed. Sometimes we have an `app.App`` but
        # it is considered an `AppDefinition` and is thus using this definition
        # of `dict` instead of the one in `app.App`.
        from trulens.core.app import App

        if isinstance(self, App):
            return jsonify(self, instrument=self.instrument)
        else:
            return jsonify(self)

    @classmethod
    def select_inputs(cls) -> serial.Lens:
        """Get the path to the main app's call inputs."""

        return getattr(
            mod_select_schema.Select.RecordCalls,
            cls.root_callable.default_factory().name,
        ).args

    @classmethod
    def select_outputs(cls) -> serial.Lens:
        """Get the path to the main app's call outputs."""

        return getattr(
            mod_select_schema.Select.RecordCalls,
            cls.root_callable.default_factory().name,
        ).rets


# HACK013: Need these if using __future__.annotations .
AppDefinition.model_rebuild()<|MERGE_RESOLUTION|>--- conflicted
+++ resolved
@@ -151,11 +151,7 @@
         )
         if app_id is not None and kwargs["app_id"] != app_id:
             raise ValueError(
-<<<<<<< HEAD
-                "`app_id` does not match with `app_name` and `app_version`!"
-=======
                 "`app_id` does not match with `app_name` and `app_version`! `app_id` is auto-generated and should not need to be passed in!"
->>>>>>> 4231b070
             )
 
         super().__init__(**kwargs)
