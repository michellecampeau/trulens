--- conflicted
+++ resolved
@@ -318,13 +318,9 @@
         # Explicit.
         temp_v = kwargs.get(k)
         if _value_is_set(temp_v):
-<<<<<<< HEAD
-            valid_sources[temp_v].append("explicit value to `check_or_set_keys`")
-=======
             valid_sources[temp_v].append(
                 "explicit value to `check_or_set_keys`"
             )
->>>>>>> cdee55a9
             valid_values.add(temp_v)
 
         # .env vars.
