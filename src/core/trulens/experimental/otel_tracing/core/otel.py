--- conflicted
+++ resolved
@@ -36,10 +36,8 @@
 from trulens.core.utils import pyschema as pyschema_utils
 from trulens.core.utils import python as python_utils
 from trulens.core.utils import serial as serial_utils
-<<<<<<< HEAD
+from trulens.experimental.otel_tracing import _feature
 from trulens.experimental.otel_tracing.core.database import orm as otel_db_orm
-=======
-from trulens.experimental.otel_tracing import _feature
 
 _feature._FeatureSetup.assert_optionals_installed()  # checks to make sure otel is installed
 
@@ -48,7 +46,6 @@
 from opentelemetry.sdk import resources as resources_sdk
 from opentelemetry.sdk import trace as trace_sdk
 from opentelemetry.util import types as types_api
->>>>>>> 356bb2b0
 
 logger = logging.getLogger(__name__)
 
@@ -433,11 +430,13 @@
                 trace_api.status.Status(trace_api.status.StatusCode.OK)
             )
 
+    # context manager requirement
     def __enter__(self) -> Span:
         """See [OTEL __enter__][opentelemetry.trace.span.Span.__enter__]."""
 
         return self
 
+    # context manager requirement
     def __exit__(
         self,
         exc_type: Optional[BaseException],
@@ -453,8 +452,20 @@
         finally:
             self.end()
 
-<<<<<<< HEAD
-    # To/from ORM
+    # async context manager requirement
+    async def __aenter__(self) -> Span:
+        return self.__enter__()
+
+    # async context manager requirement
+    async def __aexit__(
+        self,
+        exc_type: Optional[BaseException],
+        exc_val: Optional[BaseException],
+        exc_tb: Optional[TracebackType],
+    ) -> None:
+        return self.__exit__(exc_type, exc_val, exc_tb)
+
+    # ORM interfacing
 
     def to_orm(self) -> otel_db_orm.SpanORM.Span:
         """Convert span to ORM class"""
@@ -501,18 +512,6 @@
             _end_timestamp=orm.end_time,
             _status=trace_api.status,
         )
-=======
-    async def __aenter__(self) -> Span:
-        return self.__enter__()
-
-    async def __aexit__(
-        self,
-        exc_type: Optional[BaseException],
-        exc_val: Optional[BaseException],
-        exc_tb: Optional[TracebackType],
-    ) -> None:
-        return self.__exit__(exc_type, exc_val, exc_tb)
->>>>>>> 356bb2b0
 
     # Rest of these methods are for exporting spans to ReadableSpan. All are not standard OTEL.
 
