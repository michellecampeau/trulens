from collections import defaultdict
import logging
import os
import tempfile
from typing import Sequence

from google.protobuf.internal.encoder import _EncodeVarint
from opentelemetry.sdk.trace import ReadableSpan
from opentelemetry.sdk.trace.export import SpanExporter
from opentelemetry.sdk.trace.export import SpanExportResult
from trulens.connectors.snowflake import SnowflakeConnector
from trulens.core.database import connector as core_connector
from trulens.experimental.otel_tracing.core.exporter.utils import (
    check_if_trulens_span,
)
from trulens.experimental.otel_tracing.core.exporter.utils import (
    convert_readable_span_to_proto,
)
from trulens.otel.semconv.trace import SpanAttributes

logger = logging.getLogger(__name__)


class TruLensSnowflakeSpanExporter(SpanExporter):
    """
    Implementation of `SpanExporter` that flushes the spans in the TruLens session to a Snowflake Stage.
    """

    connector: core_connector.DBConnector
    """
    The database connector used to export the spans.
    """

    def __init__(self, connector: core_connector.DBConnector):
        self.connector = connector

    def _export_to_snowflake_stage(
        self, spans: Sequence[ReadableSpan]
    ) -> SpanExportResult:
        """
        Exports a list of spans to a Snowflake stage as a protobuf file.
        This function performs the following steps:
        1. Writes the provided spans to a temporary protobuf file.
        2. Creates a Snowflake stage if it does not already exist.
        3. Uploads the temporary protobuf file to the Snowflake stage.
        4. Removes the temporary protobuf file.
        Args:
            spans (Sequence[ReadableSpan]): A sequence of spans to be exported.
        Returns:
            SpanExportResult: The result of the export operation, either SUCCESS or FAILURE.
        """
        if not isinstance(self.connector, SnowflakeConnector):
            return SpanExportResult.FAILURE

        # Avoid uploading empty files to the stage
        if not spans:
            return SpanExportResult.SUCCESS

        app_and_run_info_to_spans = defaultdict(list)
        for span in spans:
            key = (
                span.attributes.get(SpanAttributes.APP_NAME),
                span.attributes.get(SpanAttributes.APP_VERSION),
                span.attributes.get(SpanAttributes.RUN_NAME),
            )
            app_and_run_info_to_spans[key].append(span)

        for (
            app_name,
            app_version,
            run_name,
        ), spans in app_and_run_info_to_spans.items():
            res = self._export_to_snowflake_stage_for_app_and_run(
                app_name, app_version, run_name, spans
            )
            if res == SpanExportResult.FAILURE:
                return res
        return SpanExportResult.SUCCESS

    def _export_to_snowflake_stage_for_app_and_run(
        self,
        app_name: str,
        app_version: str,
        run_name: str,
        spans: Sequence[ReadableSpan],
    ) -> SpanExportResult:
        snowpark_session = self.connector.snowpark_session
        # Write spans to temp file.
        try:
            with tempfile.NamedTemporaryFile(
                delete=False, suffix=".pb", mode="wb"
            ) as tmp_file:
                tmp_file_basename = os.path.basename(tmp_file.name)
                tmp_file_path = tmp_file.name
                logger.debug(
                    f"Writing spans to the protobuf file: {tmp_file_path}"
                )
                for span in spans:
                    span_proto = convert_readable_span_to_proto(span)
                    _EncodeVarint(tmp_file.write, span_proto.ByteSize())
                    tmp_file.write(span_proto.SerializeToString())
                logger.debug(
                    f"Spans written to the protobuf file: {tmp_file_path}"
                )
        except Exception as e:
            logger.error(f"Error writing spans to the protobuf file: {e}")
            return SpanExportResult.FAILURE
<<<<<<< HEAD
        # Upload temp file to Snowflake stag.
=======
        # Upload temp file to Snowflake stage.
>>>>>>> 4fa7fae6
        try:
            logger.debug("Uploading file to Snowflake stage")
            logger.debug("Creating Snowflake stage if it does not exist")
            snowpark_session.sql(
                "CREATE TEMP STAGE IF NOT EXISTS trulens_spans"
            ).collect()
            logger.debug("Uploading the protobuf file to the stage")
            snowpark_session.sql(
                f"PUT file://{tmp_file_path} @trulens_spans"
            ).collect()
        except Exception as e:
            logger.error(f"Error uploading the protobuf file to the stage: {e}")
            return SpanExportResult.FAILURE
        # Call the stored procedure to ingest the spans to the event table.
        try:
            snowpark_session.sql(
                "ALTER SESSION SET TRACE_LEVEL=ALWAYS"
            ).collect()
            snowpark_session.sql(f"""
                -- TODO(this_pr): the name of the SPROC is going to change hopefully...
                CALL YUZHAO.AI_OBS.DELIMITED_INGEST_AI_OBS_SPANS(
                    BUILD_SCOPED_FILE_URL(
                        @{snowpark_session.get_current_database()}.{snowpark_session.get_current_schema()}.trulens_spans,
                        '{tmp_file_basename}.gz'
                    ),
                    '{app_name}',
                    '{app_version}',
                    '{run_name}'
                )
            """).collect()
        except Exception as e:
            logger.error(f"Error running stored procedure to ingest spans: {e}")
            return SpanExportResult.FAILURE
        # Remove the temp file.
        try:
            logger.debug("Removing the temporary protobuf file")
            os.remove(tmp_file_path)
        except Exception as e:
            # Not returning failure here since the export was technically a success
            logger.error(f"Error removing the temporary protobuf file: {e}")
        # Successful return.
        return SpanExportResult.SUCCESS

    def export(self, spans: Sequence[ReadableSpan]) -> SpanExportResult:
        trulens_spans = list(filter(check_if_trulens_span, spans))

        return self._export_to_snowflake_stage(trulens_spans)<|MERGE_RESOLUTION|>--- conflicted
+++ resolved
@@ -105,11 +105,7 @@
         except Exception as e:
             logger.error(f"Error writing spans to the protobuf file: {e}")
             return SpanExportResult.FAILURE
-<<<<<<< HEAD
-        # Upload temp file to Snowflake stag.
-=======
         # Upload temp file to Snowflake stage.
->>>>>>> 4fa7fae6
         try:
             logger.debug("Uploading file to Snowflake stage")
             logger.debug("Creating Snowflake stage if it does not exist")
