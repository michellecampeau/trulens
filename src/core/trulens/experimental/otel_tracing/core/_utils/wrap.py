--- conflicted
+++ resolved
@@ -24,16 +24,10 @@
 
 logger = logging.getLogger(__name__)
 
-<<<<<<< HEAD
-R = TypeVar("R")  # callable's return type
-A = TypeVar("A")  # awaitable's result type
-E = TypeVar("E")  # iterator/generator element type
-=======
 T = TypeVar("T")
 E = TypeVar("E")  # iterator/generator element
 A = TypeVar("A")  # awaitable result
 R = TypeVar("R")  # callable return value
->>>>>>> 166d9ecb
 
 
 class AwaitableCallbacks(Generic[A]):
@@ -140,13 +134,8 @@
 
         callback_class: The class that provides callbacks.
 
-<<<<<<< HEAD
         **kwargs: All other arguments are passed to the callback class
             constructor and to `on_awaitable_wrapped`.
-=======
-        **kwargs: All other arguments are passed in as they are to all
-        callbacks.
->>>>>>> 166d9ecb
     """
 
     init_args: Dict[str, Any] = {"awaitable": awaitable, **kwargs}
@@ -212,12 +201,8 @@
         self,
         it: Iterator[E],
     ) -> Iterator[E]:
-<<<<<<< HEAD
         """Called after the wrapped iterator is produced (but before any items
         are produced).
-=======
-        """Called after the wrapped iterator is produced (but before any items are produced).
->>>>>>> 166d9ecb
 
         !!! Important
             Must produce the given iterator it or some wrapper.
@@ -255,8 +240,7 @@
 
 def wrap_iterable(
     itb: Iterable[E],
-<<<<<<< HEAD
-    callback_class: Type[IterableCallbacks] = IterableCallbacks,
+    callback_class: Type[IterableCallbacks[E]] = IterableCallbacks,
     **kwargs: Dict[str, Any],
 ) -> Iterable[E]:
     """Wrap an iterable to invoke various callbacks.
@@ -264,25 +248,13 @@
     See
     [IterableCallbacks][trulens.experimental.otel_tracing.core._utils.wrap.IterableCallbacks]
     for callbacks invoked.
-=======
-    callback_class: Type[IterableCallbacks[E]] = IterableCallbacks,
-    **kwargs: Dict[str, Any],
-) -> Iterator[E]:
-    """Wrap an iterable to invoke various callbacks.
-
-    See `IterableCallbacks` for callbacks.
->>>>>>> 166d9ecb
 
     Args:
         itb: The iterator to wrap.
 
-<<<<<<< HEAD
         **kwargs: All other arguments are passed to the callback class
             constructor and to `on_iterable_wrapped`,
             `on_iterable_iter_exception`.
-=======
-        **kwargs: All other arguments are passed in as they are to all callbacks.
->>>>>>> 166d9ecb
     """
 
     init_args = {"itb": itb, **kwargs}
@@ -425,22 +397,8 @@
         """Called after wrapped method returns without error.
 
         !!! Important
-<<<<<<< HEAD
             This callback must return the return value or some wrapper of that
             value.
-=======
-            This callback must return the return value or some wrapper of that value.
-
-        Example:
-            ```python
-            if isinstance(ret, Awaitable):
-                return wrap_awaitable(ret)
-            elif isinstance(ret, Iterable):
-                return wrap_generator(ret)
-            else:
-                return ret
-            ```
->>>>>>> 166d9ecb
         """
         self.ret = ret
 
@@ -474,13 +432,8 @@
 
         callback_class: The class that provides callbacks.
 
-<<<<<<< HEAD
         **kwargs: All other arguments are passed to the
             callback class constructor and to `on_callable_wrapped`.
-=======
-        **kwargs: All other arguments are passed in as they are to the
-            callback_class constructor upon the call to the wrapped func.
->>>>>>> 166d9ecb
     """
 
     if hasattr(func, "__wrapper__"):
