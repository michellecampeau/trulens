--- conflicted
+++ resolved
@@ -245,14 +245,10 @@
         kwargs["instrument"] = LangChainInstrument(app=self)
 
         for method_name in ["invoke", "ainvoke", "stream", "astream"]:
-<<<<<<< HEAD
-            self._wrap_main_function(app, method_name)
-=======
             if hasattr(app, method_name) and callable(
                 getattr(app, method_name)
             ):
                 self._wrap_main_function(app, method_name)
->>>>>>> fcda5a77
 
         super().__init__(**kwargs)
 
