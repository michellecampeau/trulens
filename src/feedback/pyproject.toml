--- conflicted
+++ resolved
@@ -6,11 +6,7 @@
 
 [tool.poetry]
 name = "trulens-feedback"
-<<<<<<< HEAD
 version = "1.3.3"
-=======
-version = "1.3.2"
->>>>>>> 44d9bc2e
 description = "A TruLens extension package implementing feedback functions for LLM App evaluation."
 authors = [
   "Snowflake Inc. <ml-observability-wg-dl@snowflake.com>",
