from concurrent.futures import as_completed
import logging
import re
from typing import ClassVar, Dict, List, Optional, Sequence, Tuple, Type, Union
import warnings

import nltk
from nltk.tokenize import sent_tokenize
import numpy as np
import pydantic
from pydantic import BaseModel
from trulens.core.feedback import feedback as core_feedback
from trulens.core.feedback import provider as core_provider
from trulens.core.feedback.selector import Trace
from trulens.core.utils import deprecation as deprecation_utils
from trulens.core.utils.threading import ThreadPoolExecutor
from trulens.feedback import generated as feedback_generated
from trulens.feedback import output_schemas as feedback_output_schemas
from trulens.feedback import prompts as feedback_prompts
from trulens.feedback.v2 import feedback as feedback_v2

logger = logging.getLogger(__name__)


class LLMProvider(core_provider.Provider):
    """An LLM-based provider.

    This is an abstract class and needs to be initialized as one of these:

    * [OpenAI][trulens.providers.openai.OpenAI] and subclass
      [AzureOpenAI][trulens.providers.openai.AzureOpenAI].

    * [Bedrock][trulens.providers.bedrock.Bedrock].

    * [LiteLLM][trulens.providers.litellm.LiteLLM]. LiteLLM provides an
    interface to a [wide range of
    models](https://docs.litellm.ai/docs/providers).

    * [Langchain][trulens.providers.langchain.Langchain].

    """

    # NOTE(piotrm): "model_" prefix for attributes is "protected" by pydantic v2
    # by default. Need the below adjustment but this means we don't get any
    # warnings if we try to override some internal pydantic name.
    model_engine: str

    model_config: ClassVar[pydantic.ConfigDict] = pydantic.ConfigDict(
        protected_namespaces=()
    )

    def __init__(self, *args, **kwargs):
        # TODO: why was self_kwargs required here independently of kwargs?
        self_kwargs = dict(kwargs)

        super().__init__(
            **self_kwargs
        )  # need to include pydantic.BaseModel.__init__

    # @abstractmethod
    def _create_chat_completion(
        self,
        prompt: Optional[str] = None,
        messages: Optional[Sequence[Dict]] = None,
        response_format: Optional[Type[BaseModel]] = None,
        **kwargs,
    ) -> str:
        """
        Chat Completion Model

        Returns:
            str: Completion model response.
        """
        # text
        raise NotImplementedError()

    def generate_score(
        self,
        system_prompt: str,
        user_prompt: Optional[str] = None,
        min_score_val: int = 0,
        max_score_val: int = 10,
        temperature: float = 0.0,
    ) -> float:
        """
        Base method to generate a score normalized to 0 to 1, used for evaluation.

        Args:
            system_prompt: A pre-formatted system prompt.

            user_prompt: An optional user prompt.

            min_score_val: The minimum score value.

            max_score_val: The maximum score value.

            temperature: The temperature for the LLM response.

        Returns:
            The score on a 0-1 scale.
        """

        assert self.endpoint is not None, "Endpoint is not set."
        assert (
            max_score_val > min_score_val
        ), "Max score must be greater than min score."

        llm_messages = [{"role": "system", "content": system_prompt}]
        if user_prompt is not None:
            llm_messages.append({"role": "user", "content": user_prompt})

        response = self.endpoint.run_in_pace(
            func=self._create_chat_completion,
            messages=llm_messages,
            temperature=temperature,
            response_format=feedback_output_schemas.BaseFeedbackResponse,
        )

        if isinstance(response, feedback_output_schemas.BaseFeedbackResponse):
            score = response.score
        elif isinstance(response, str):
            score = feedback_generated.re_configured_rating(
                response,
                min_score_val=min_score_val,
                max_score_val=max_score_val,
            )
        else:
            raise ValueError(
                f"Expected string or structured response but got:\n{response}"
            )

        return (score - min_score_val) / (max_score_val - min_score_val)

    def generate_score_and_reasons(
        self,
        system_prompt: str,
        user_prompt: Optional[str] = None,
        min_score_val: int = 0,
        max_score_val: int = 10,
        temperature: float = 0.0,
    ) -> Tuple[float, Dict]:
        """
        Base method to generate a score and reason, used for evaluation.

        Args:
            system_prompt: A pre-formatted system prompt.

            user_prompt: An optional user prompt. Defaults to None.

            min_score_val: The minimum score value.

            max_score_val: The maximum score value.

            temperature: The temperature for the LLM response.

        Returns:
            The score on a 0-1 scale.

            Reason metadata if returned by the LLM.
        """
        assert self.endpoint is not None, "Endpoint is not set."
        assert (
            max_score_val > min_score_val
        ), "Max score must be greater than min score."

        llm_messages = [{"role": "system", "content": system_prompt}]
        if user_prompt is not None:
            llm_messages.append({"role": "user", "content": user_prompt})
        response = self.endpoint.run_in_pace(
            func=self._create_chat_completion,
            messages=llm_messages,
            temperature=temperature,
            response_format=feedback_output_schemas.ChainOfThoughtResponse,
        )

        criteria_field = "Criteria"
        supporting_evidence_field = "Supporting Evidence"
        if isinstance(response, feedback_output_schemas.ChainOfThoughtResponse):
            score = response.score
            if score is None:
                raise ValueError("Expected 'score' in response dictionary.")
            criteria = response.criteria
            supporting_evidence = response.supporting_evidence

            reasons = {
                "reason": (
                    f"{criteria_field}: {criteria}\n"
                    f"{supporting_evidence_field}: {supporting_evidence}"
                )
            }

        elif "Supporting Evidence" in response:
            score = -1
            supporting_evidence = None
            criteria = None
            lines = response.split("\n")
            for i, line in enumerate(lines):
                if (
                    "Score" in line
                ):  # TODO: find a more robust way to generate and extract score
                    # If the next line exists and appears to be a numeric score, use it.
                    if (
                        i + 1 < len(lines)
                        and lines[i + 1].strip().replace(".", "", 1).isdigit()
                    ):
                        score_line = lines[i + 1]
                    else:
                        score_line = line
                    score = feedback_generated.re_configured_rating(
                        score_line,
                        min_score_val=min_score_val,
                        max_score_val=max_score_val,
                    )

                criteria_lines = []
                supporting_evidence_lines = []
                collecting_criteria = False
                collecting_evidence = False

                for line in response.split("\n"):
                    if f"{criteria_field}:" in line:
                        criteria_lines.append(
                            line.split(f"{criteria_field}:", 1)[1].strip()
                        )
                        collecting_criteria = True
                        collecting_evidence = False
                    elif f"{supporting_evidence_field}:" in line:
                        supporting_evidence_lines.append(
                            line.split(f"{supporting_evidence_field}:", 1)[
                                1
                            ].strip()
                        )
                        collecting_evidence = True
                        collecting_criteria = False
                    elif collecting_criteria:
                        if f"{supporting_evidence_field}:" not in line:
                            criteria_lines.append(line.strip())
                        else:
                            collecting_criteria = False
                    elif collecting_evidence:
                        if f"{criteria_field}:" not in line:
                            supporting_evidence_lines.append(line.strip())
                        else:
                            collecting_evidence = False

                criteria = "\n".join(criteria_lines).strip()
                supporting_evidence = "\n".join(
                    supporting_evidence_lines
                ).strip()
            reasons = {
                "reason": (
                    f"{criteria_field}: {criteria}\n"
                    f"{supporting_evidence_field}: {supporting_evidence}"
                )
            }

        else:
            score = feedback_generated.re_configured_rating(
                response,
                min_score_val=min_score_val,
                max_score_val=max_score_val,
            )
            reasons = {}
            warnings.warn(
                "No supporting evidence provided. Returning score only.",
                UserWarning,
            )

        # Normalize score to [0, 1] range
        score = (score - min_score_val) / (max_score_val - min_score_val)
        return score, reasons

    def _determine_output_space(
        self, min_score_val: int, max_score_val: int
    ) -> str:
        """
        Determines the output space based on min_score_val and max_score_val.

        Args:
            min_score_val (int): Minimum value for the score range.
            max_score_val (int): Maximum value for the score range.

        Returns:
            str: The corresponding output space.
        """
        for output in feedback_v2.OutputSpace:
            if output.value == (min_score_val, max_score_val):
                return output.name
        raise ValueError(
            f"Invalid score range: [{min_score_val}, {max_score_val}]. Must match one of the predefined output spaces."
        )

    def context_relevance(
        self,
        question: str,
        context: str,
        criteria: Optional[str] = None,
        examples: Optional[List[str]] = None,
        min_score_val: int = 0,
        max_score_val: int = 3,
        temperature: float = 0.0,
    ) -> float:
        """
        Uses chat completion model. A function that completes a template to
        check the relevance of the context to the question.

        Example:
            ```python
            from trulens.apps.langchain import TruChain
            context = TruChain.select_context(rag_app)
            feedback = (
                Feedback(provider.context_relevance)
                .on_input()
                .on(context)
                .aggregate(np.mean)
                )
            ```

        Args:
            question (str): A question being asked.
            context (str): Context related to the question.
            criteria (Optional[str]): If provided, overrides the evaluation criteria for evaluation. Defaults to None.
            min_score_val (int): The minimum score value. Defaults to 0.
            max_score_val (int): The maximum score value. Defaults to 3.
            temperature (float): The temperature for the LLM response, which might have impact on the confidence level of the evaluation. Defaults to 0.0.
        Returns:
            float: A value between 0.0 (not relevant) and 1.0 (relevant).
        """

        output_space = self._determine_output_space(
            min_score_val, max_score_val
        )

        system_prompt = feedback_v2.ContextRelevance.generate_system_prompt(
            min_score=min_score_val,
            max_score=max_score_val,
            criteria=criteria,
            examples=examples,
            output_space=output_space,
        )

        return self.generate_score(
            system_prompt=system_prompt,
            user_prompt=str.format(
                feedback_prompts.CONTEXT_RELEVANCE_USER,
                question=question,
                context=context,
            ),
            min_score_val=min_score_val,
            max_score_val=max_score_val,
            temperature=temperature,
        )

    def context_relevance_with_cot_reasons(
        self,
        question: str,
        context: str,
        criteria: Optional[str] = None,
        examples: Optional[List[str]] = None,
        min_score_val: int = 0,
        max_score_val: int = 3,
        temperature: float = 0.0,
    ) -> Tuple[float, Dict]:
        """
        Uses chat completion model. A function that completes a
        template to check the relevance of the context to the question.
        Also uses chain of thought methodology and emits the reasons.

        Example:
            ```python
            from trulens.apps.langchain import TruChain
            context = TruChain.select_context(rag_app)
            feedback = (
                Feedback(provider.context_relevance_with_cot_reasons)
                .on_input()
                .on(context)
                .aggregate(np.mean)
                )
            ```

        Args:
            question (str): A question being asked.
            context (str): Context related to the question.
            criteria (Optional[str]): If provided, overrides the evaluation criteria for evaluation. Defaults to None.
            min_score_val (int): The minimum score value. Defaults to 0.
            max_score_val (int): The maximum score value. Defaults to 3.
            temperature (float): The temperature for the LLM response, which might have impact on the confidence level of the evaluation. Defaults to 0.0.

        Returns:
            float: A value between 0 and 1. 0 being "not relevant" and 1 being "relevant".
        """

        user_prompt = str.format(
            feedback_prompts.CONTEXT_RELEVANCE_USER,
            question=question,
            context=context,
        )
        user_prompt = user_prompt.replace(
            "RELEVANCE:", feedback_prompts.COT_REASONS_TEMPLATE
        )
        if criteria is None:
            system_prompt = feedback_v2.ContextRelevance.default_cot_prompt
        else:
            output_space = self._determine_output_space(
                min_score_val, max_score_val
            )

            system_prompt = feedback_v2.ContextRelevance.generate_system_prompt(
                min_score=min_score_val,
                max_score=max_score_val,
                criteria=criteria,
                examples=examples,
                output_space=output_space,
            )

        return self.generate_score_and_reasons(
            system_prompt=system_prompt,
            user_prompt=user_prompt,
            min_score_val=min_score_val,
            max_score_val=max_score_val,
            temperature=temperature,
        )

    def relevance(
        self,
        prompt: str,
        response: str,
        criteria: Optional[str] = None,
        examples: Optional[List[str]] = None,
        min_score_val: int = 0,
        max_score_val: int = 3,
        temperature: float = 0.0,
    ) -> float:
        """
        Uses chat completion model. A function that completes a
        template to check the relevance of the response to a prompt.

        Example:
            ```python
            feedback = Feedback(provider.relevance).on_input_output()
            ```

        Usage on RAG Contexts:
            ```python
            feedback = Feedback(provider.relevance).on_input().on(
                TruLlama.select_source_nodes().node.text # See note below
            ).aggregate(np.mean)
            ```

        Args:
            prompt (str): A text prompt to an agent.
            response (str): The agent's response to the prompt.
            criteria (Optional[str]): If provided, overrides the evaluation criteria for evaluation. Defaults to None.
            min_score_val (int): The minimum score value used by the LLM before normalization. Defaults to 0.
            max_score_val (int): The maximum score value used by the LLM before normalization. Defaults to 3.
            temperature (float): The temperature for the LLM response, which might have impact on the confidence level of the evaluation. Defaults to 0.0.

        Returns:
            float: A value between 0 and 1. 0 being "not relevant" and 1 being "relevant".
        """

        output_space = self._determine_output_space(
            min_score_val, max_score_val
        )

        system_prompt = (
            feedback_v2.PromptResponseRelevance.generate_system_prompt(
                min_score=min_score_val,
                max_score=max_score_val,
                criteria=criteria,
                examples=examples,
                output_space=output_space,
            )
        )

        return self.generate_score(
            system_prompt=system_prompt,
            user_prompt=str.format(
                feedback_prompts.ANSWER_RELEVANCE_USER,
                prompt=prompt,
                response=response,
            ),
            max_score_val=max_score_val,
            min_score_val=min_score_val,
            temperature=temperature,
        )

    def relevance_with_cot_reasons(
        self,
        prompt: str,
        response: str,
        criteria: Optional[str] = None,
        examples: Optional[List[str]] = None,
        min_score_val: int = 0,
        max_score_val: int = 3,
        temperature: float = 0.0,
    ) -> Tuple[float, Dict]:
        """
        Uses chat completion Model. A function that completes a template to
        check the relevance of the response to a prompt. Also uses chain of
        thought methodology and emits the reasons.

        Example:
            ```python
            feedback = (
                Feedback(provider.relevance_with_cot_reasons)
                .on_input()
                .on_output()
            ```

        Args:
            prompt (str): A text prompt to an agent.
            response (str): The agent's response to the prompt.
            criteria (Optional[str]): If provided, overrides the evaluation criteria for evaluation. Defaults to None.
            min_score_val (int): The minimum score value used by the LLM before normalization. Defaults to 0.
            max_score_val (int): The maximum score value used by the LLM before normalization. Defaults to 3.
            temperature (float): The temperature for the LLM response, which might have impact on the confidence level of the evaluation. Defaults to 0.0.

        Returns:
            float: A value between 0 and 1. 0 being "not relevant" and 1 being
                "relevant".
        """

        output_space = self._determine_output_space(
            min_score_val, max_score_val
        )

        system_prompt = (
            feedback_v2.PromptResponseRelevance.generate_system_prompt(
                min_score=min_score_val,
                max_score=max_score_val,
                criteria=criteria,
                examples=examples,
                output_space=output_space,
            )
        )

        user_prompt = str.format(
            feedback_prompts.ANSWER_RELEVANCE_USER,
            prompt=prompt,
            response=response,
        )
        user_prompt = user_prompt.replace(
            "RELEVANCE:", feedback_prompts.COT_REASONS_TEMPLATE
        )
        return self.generate_score_and_reasons(
            system_prompt=system_prompt,
            user_prompt=user_prompt,
            min_score_val=min_score_val,
            max_score_val=max_score_val,
            temperature=temperature,
        )

    def sentiment(
        self,
        text: str,
        criteria: Optional[str] = None,
        examples: Optional[List[str]] = None,
        min_score_val: int = 0,
        max_score_val: int = 3,
        temperature: float = 0.0,
    ) -> float:
        """
        Uses chat completion model. A function that completes a template to
        check the sentiment of some text.

        Example:
            ```python
            feedback = Feedback(provider.sentiment).on_output()
            ```

        Args:
            text (str): The text to evaluate sentiment of.
            min_score_val (int): The minimum score value used by the LLM before normalization. Defaults to 0.
            max_score_val (int): The maximum score value used by the LLM before normalization. Defaults to 3.

        Returns:
            A value between 0 and 1. 0 being "negative sentiment" and 1
                being "positive sentiment".
        """

        output_space = self._determine_output_space(
            min_score_val=min_score_val, max_score_val=max_score_val
        )

        system_prompt = feedback_v2.Sentiment.generate_system_prompt(
            min_score=min_score_val,
            max_score=max_score_val,
            criteria=criteria,
            examples=examples,
            output_space=output_space,
        )

        user_prompt = feedback_prompts.SENTIMENT_USER + text
        return self.generate_score(
            system_prompt,
            user_prompt,
            min_score_val=min_score_val,
            max_score_val=max_score_val,
            temperature=temperature,
        )

    def sentiment_with_cot_reasons(
        self,
        text: str,
        criteria: Optional[str] = None,
        examples: Optional[List[str]] = None,
        min_score_val: int = 0,
        max_score_val: int = 3,
        temperature: float = 0.0,
    ) -> Tuple[float, Dict]:
        """
        Uses chat completion model. A function that completes a
        template to check the sentiment of some text.
        Also uses chain of thought methodology and emits the reasons.

        Example:
            ```python
            feedback = Feedback(provider.sentiment_with_cot_reasons).on_output()
            ```

        Args:
            text (str): Text to evaluate.
            min_score_val (int): The minimum score value used by the LLM before normalization. Defaults to 0.
            max_score_val (int): The maximum score value used by the LLM before normalization. Defaults to 3.
            temperature (float): The temperature for the LLM response, which might have impact on the confidence level of the evaluation. Defaults to 0.0.

        Returns:
            float: A value between 0.0 (negative sentiment) and 1.0 (positive sentiment).
        """
        output_space = self._determine_output_space(
            min_score_val=min_score_val, max_score_val=max_score_val
        )

        system_prompt = feedback_v2.Sentiment.generate_system_prompt(
            min_score=min_score_val,
            max_score=max_score_val,
            criteria=criteria,
            examples=examples,
            output_space=output_space,
        )
        user_prompt = (
            feedback_prompts.SENTIMENT_USER
            + text
            + feedback_prompts.COT_REASONS_TEMPLATE
        )
        return self.generate_score_and_reasons(
            system_prompt,
            user_prompt,
            min_score_val=min_score_val,
            max_score_val=max_score_val,
            temperature=temperature,
        )

    def model_agreement(self, prompt: str, response: str) -> float:
        """
        Uses chat completion model. A function that gives a chat completion model the same
        prompt and gets a response, encouraging truthfulness. A second template
        is given to the model with a prompt that the original response is
        correct, and measures whether previous chat completion response is similar.

        Example:
            ```python
            feedback = Feedback(provider.model_agreement).on_input_output()
            ```

        Args:
            prompt (str): A text prompt to an agent.

            response (str): The agent's response to the prompt.

        Returns:
            float: A value between 0.0 (not in agreement) and 1.0 (in agreement).
        """
        warnings.warn(
            "`model_agreement` has been deprecated. "
            "Use `GroundTruthAgreement(ground_truth, provider)` instead.",
            DeprecationWarning,
        )
        chat_response = self._create_chat_completion(
            prompt=feedback_prompts.CORRECT_SYSTEM
        )
        agreement_txt = self._get_answer_agreement(
            prompt, response, chat_response
        )
        return (
            feedback_generated.re_configured_rating(
                agreement_txt, min_score_val=0, max_score_val=3
            )
            / 3
        )

    def _langchain_evaluate(
        self,
        text: str,
        criteria: str,
        min_score_val: int = 0,
        max_score_val: int = 3,
        temperature: float = 0.0,
    ) -> float:
        """
        Uses chat completion model. A general function that completes a template
        to evaluate different aspects of some text. Prompt credit to Langchain.

        Args:
            text (str): A prompt to an agent.
            criteria (str): The specific criteria for evaluation.
            min_score_val (int): The minimum score value used by the LLM before normalization. Defaults to 0.
            max_score_val (int): The maximum score value used by the LLM before normalization. Defaults to 3.

        Returns:
            float: A value between 0.0 and 1.0, representing the specified
                evaluation.
        """

        output_space = self._determine_output_space(
            min_score_val=min_score_val, max_score_val=max_score_val
        )

        criteria = criteria.format(
            min_score=min_score_val, max_score=max_score_val
        )

        validated = feedback_v2.CriteriaOutputSpaceMixin.validate_criteria_and_output_space(
            criteria=criteria, output_space=output_space
        )

        output_space_prompt = (
            "Respond only as a number from "
            + validated.get_output_scale_prompt()
            + "\n"
        )

        system_prompt = output_space_prompt + str.format(
            feedback_prompts.LANGCHAIN_PROMPT_TEMPLATE_SYSTEM,
            criteria=validated.criteria,
        )
        user_prompt = str.format(
            feedback_prompts.LANGCHAIN_PROMPT_TEMPLATE_USER, submission=text
        )

        return self.generate_score(
            system_prompt,
            user_prompt,
            min_score_val=min_score_val,
            max_score_val=max_score_val,
            temperature=temperature,
        )

    def _langchain_evaluate_with_cot_reasons(
        self,
        text: str,
        criteria: str,
        min_score_val: int = 0,
        max_score_val: int = 3,
        temperature: float = 0.0,
    ) -> Tuple[float, Dict]:
        """
        Uses chat completion model. A general function that completes a template
        to evaluate different aspects of some text. Prompt credit to Langchain.

        Args:
            text (str): A prompt to an agent.
            criteria (str): The specific criteria for evaluation.
            min_score_val (int): The minimum score value used by the LLM before normalization. Defaults to 0.
            max_score_val (int): The maximum score value used by the LLM before normalization. Defaults to 3.
            temperature (float): The temperature for the LLM response, which might have impact on the confidence level of the evaluation. Defaults to 0.0.

        Returns:
            Tuple[float, str]: A tuple containing a value between 0.0 and 1.0, representing the specified evaluation, and a string containing the reasons for the evaluation.
        """

        output_space = self._determine_output_space(
            min_score_val=min_score_val, max_score_val=max_score_val
        )

        criteria = criteria.format(
            min_score=min_score_val, max_score=max_score_val
        )

        validated = feedback_v2.CriteriaOutputSpaceMixin.validate_criteria_and_output_space(
            criteria=criteria, output_space=output_space
        )

        output_space_prompt = (
            "Respond only as a number from "
            + validated.get_output_scale_prompt()
            + "\n"
        )

        system_prompt = output_space_prompt + str.format(
            feedback_prompts.LANGCHAIN_PROMPT_TEMPLATE_WITH_COT_REASONS_SYSTEM,
            criteria=validated.criteria,
        )

        user_prompt = str.format(
            feedback_prompts.LANGCHAIN_PROMPT_TEMPLATE_USER, submission=text
        )
        return self.generate_score_and_reasons(
            system_prompt,
            user_prompt,
            min_score_val=min_score_val,
            max_score_val=max_score_val,
            temperature=temperature,
        )

    def conciseness(
        self,
        text: str,
        criteria: Optional[str] = None,
        min_score_val: int = 0,
        max_score_val: int = 3,
        temperature: float = 0.0,
    ) -> float:
        """
        Uses chat completion model. A function that completes a template to
        check the conciseness of some text. Prompt credit to LangChain Eval.

        Example:
            ```python
            feedback = Feedback(provider.conciseness).on_output()
            ```

        Args:
            text: The text to evaluate the conciseness of.

        Returns:
            A value between 0.0 (not concise) and 1.0 (concise).

        """
        if criteria is None:
            criteria = feedback_prompts.LANGCHAIN_CONCISENESS_SYSTEM_PROMPT
        return self._langchain_evaluate(
            text=text,
            criteria=criteria,
            min_score_val=min_score_val,
            max_score_val=max_score_val,
            temperature=temperature,
        )

    def conciseness_with_cot_reasons(
        self,
        text: str,
        criteria: Optional[str] = None,
        min_score_val: int = 0,
        max_score_val: int = 3,
        temperature: float = 0.0,
    ) -> Tuple[float, Dict]:
        """
        Uses chat completion model. A function that completes a template to
        check the conciseness of some text. Prompt credit to LangChain Eval.

        Example:
            ```python
            feedback = Feedback(provider.conciseness).on_output()
            ```
        Args:
            text: The text to evaluate the conciseness of.

        Returns:
            Tuple[float, str]: A tuple containing a value between 0.0 (not concise) and 1.0 (concise) and a string containing the reasons for the evaluation.
        """
        if criteria is None:
            criteria = feedback_prompts.LANGCHAIN_CONCISENESS_SYSTEM_PROMPT
        return self._langchain_evaluate_with_cot_reasons(
            text=text,
            criteria=criteria,
            min_score_val=min_score_val,
            max_score_val=max_score_val,
            temperature=temperature,
        )

    def correctness(
        self,
        text: str,
        criteria: Optional[str] = None,
        min_score_val: int = 0,
        max_score_val: int = 3,
        temperature: float = 0.0,
    ) -> float:
        """
        Uses chat completion model. A function that completes a template to
        check the correctness of some text. Prompt credit to LangChain Eval.

        Example:
            ```python
            feedback = Feedback(provider.correctness).on_output()
            ```

        Args:
            text: A prompt to an agent.

        Returns:
            A value between 0.0 (not correct) and 1.0 (correct).
        """
        if criteria is None:
            criteria = feedback_prompts.LANGCHAIN_CORRECTNESS_SYSTEM_PROMPT
        return self._langchain_evaluate(
            text=text,
            criteria=criteria,
            min_score_val=min_score_val,
            max_score_val=max_score_val,
            temperature=temperature,
        )

    def correctness_with_cot_reasons(
        self,
        text: str,
        criteria: Optional[str] = None,
        min_score_val: int = 0,
        max_score_val: int = 3,
        temperature: float = 0.0,
    ) -> Tuple[float, Dict]:
        """
        Uses chat completion model. A function that completes a template to
        check the correctness of some text. Prompt credit to LangChain Eval.
        Also uses chain of thought methodology and emits the reasons.

        Example:
            ```python
            feedback = Feedback(provider.correctness_with_cot_reasons).on_output()
            ```

        Args:
            text (str): Text to evaluate.

        Returns:
            Tuple[float, str]: A tuple containing a value between 0 (not correct) and 1.0 (correct) and a string containing the reasons for the evaluation.
        """
        if criteria is None:
            criteria = feedback_prompts.LANGCHAIN_CORRECTNESS_SYSTEM_PROMPT
        return self._langchain_evaluate_with_cot_reasons(
            text=text,
            criteria=criteria,
            min_score_val=min_score_val,
            max_score_val=max_score_val,
            temperature=temperature,
        )

    def coherence(
        self,
        text: str,
        criteria: Optional[str] = None,
        min_score_val: int = 0,
        max_score_val: int = 3,
        temperature: float = 0.0,
    ) -> float:
        """
        Uses chat completion model. A function that completes a
        template to check the coherence of some text. Prompt credit to LangChain Eval.

        Example:
            ```python
            feedback = Feedback(provider.coherence).on_output()
            ```

        Args:
            text (str): The text to evaluate.

        Returns:
            float: A value between 0.0 (not coherent) and 1.0 (coherent).
        """
        if criteria is None:
            criteria = feedback_prompts.LANGCHAIN_COHERENCE_SYSTEM_PROMPT
        return self._langchain_evaluate(
            text=text,
            criteria=criteria,
            min_score_val=min_score_val,
            max_score_val=max_score_val,
            temperature=temperature,
        )

    def coherence_with_cot_reasons(
        self,
        text: str,
        criteria: Optional[str] = None,
        min_score_val: int = 0,
        max_score_val: int = 3,
        temperature: float = 0.0,
    ) -> Tuple[float, Dict]:
        """
        Uses chat completion model. A function that completes a template to
        check the coherence of some text. Prompt credit to LangChain Eval. Also
        uses chain of thought methodology and emits the reasons.

        Example:
            ```python
            feedback = Feedback(provider.coherence_with_cot_reasons).on_output()
            ```

        Args:
            text (str): The text to evaluate.

        Returns:
            Tuple[float, str]: A tuple containing a value between 0 (not coherent) and 1.0 (coherent) and a string containing the reasons for the evaluation.
        """
        if criteria is None:
            criteria = feedback_prompts.LANGCHAIN_COHERENCE_SYSTEM_PROMPT
        return self._langchain_evaluate_with_cot_reasons(
            text=text,
            criteria=criteria,
            min_score_val=min_score_val,
            max_score_val=max_score_val,
            temperature=temperature,
        )

    def harmfulness(
        self,
        text: str,
        criteria: Optional[str] = None,
        min_score_val: int = 0,
        max_score_val: int = 3,
        temperature: float = 0.0,
    ) -> float:
        """
        Uses chat completion model. A function that completes a template to
        check the harmfulness of some text. Prompt credit to LangChain Eval.

        Example:
            ```python
            feedback = Feedback(provider.harmfulness).on_output()
            ```

        Args:
            text (str): The text to evaluate.

        Returns:
            float: A value between 0.0 (not harmful) and 1.0 (harmful)".
        """
        if criteria is None:
            criteria = feedback_prompts.LANGCHAIN_HARMFULNESS_SYSTEM_PROMPT
        return self._langchain_evaluate(
            text=text,
            criteria=criteria,
            min_score_val=min_score_val,
            max_score_val=max_score_val,
            temperature=temperature,
        )

    def harmfulness_with_cot_reasons(
        self,
        text: str,
        criteria: Optional[str] = None,
        min_score_val: int = 0,
        max_score_val: int = 3,
        temperature: float = 0.0,
    ) -> Tuple[float, Dict]:
        """
        Uses chat completion model. A function that completes a template to
        check the harmfulness of some text. Prompt credit to LangChain Eval.
        Also uses chain of thought methodology and emits the reasons.

        Example:
            ```python
            feedback = Feedback(provider.harmfulness_with_cot_reasons).on_output()
            ```

        Args:
            text (str): The text to evaluate.

        Returns:
            Tuple[float, str]: A tuple containing a value between 0 (not harmful) and 1.0 (harmful) and a string containing the reasons for the evaluation.
        """

        if criteria is None:
            criteria = feedback_prompts.LANGCHAIN_HARMFULNESS_SYSTEM_PROMPT
        return self._langchain_evaluate_with_cot_reasons(
            text=text,
            criteria=criteria,
            min_score_val=min_score_val,
            max_score_val=max_score_val,
            temperature=temperature,
        )

    def maliciousness(
        self,
        text: str,
        criteria: Optional[str] = None,
        min_score_val: int = 0,
        max_score_val: int = 3,
        temperature: float = 0.0,
    ) -> float:
        """
        Uses chat completion model. A function that completes a template to
        check the maliciousness of some text. Prompt credit to LangChain Eval.

        Example:
            ```python
            feedback = Feedback(provider.maliciousness).on_output()
            ```

        Args:
            text (str): The text to evaluate.

        Returns:
            float: A value between 0.0 (not malicious) and 1.0 (malicious).
        """

        if criteria is None:
            criteria = feedback_prompts.LANGCHAIN_MALICIOUSNESS_SYSTEM_PROMPT
        return self._langchain_evaluate(
            text=text,
            criteria=criteria,
            min_score_val=min_score_val,
            max_score_val=max_score_val,
            temperature=temperature,
        )

    def maliciousness_with_cot_reasons(
        self,
        text: str,
        criteria: Optional[str] = None,
        min_score_val: int = 0,
        max_score_val: int = 3,
        temperature: float = 0.0,
    ) -> Tuple[float, Dict]:
        """
        Uses chat completion model. A function that completes a
        template to check the maliciousness of some text. Prompt credit to LangChain Eval.
        Also uses chain of thought methodology and emits the reasons.

        Example:
            ```python
            feedback = Feedback(provider.maliciousness_with_cot_reasons).on_output()
            ```

        Args:
            text (str): The text to evaluate.

        Returns:
            Tuple[float, str]: A tuple containing a value between 0 (not malicious) and 1.0 (malicious) and a string containing the reasons for the evaluation.
        """
        if criteria is None:
            criteria = feedback_prompts.LANGCHAIN_MALICIOUSNESS_SYSTEM_PROMPT
        return self._langchain_evaluate_with_cot_reasons(
            text=text,
            criteria=criteria,
            min_score_val=min_score_val,
            max_score_val=max_score_val,
            temperature=temperature,
        )

    def helpfulness(
        self,
        text: str,
        criteria: Optional[str] = None,
        min_score_val: int = 0,
        max_score_val: int = 3,
        temperature: float = 0.0,
    ) -> float:
        """
        Uses chat completion model. A function that completes a template to
        check the helpfulness of some text. Prompt credit to LangChain Eval.

        Example:
            ```python
            feedback = Feedback(provider.helpfulness).on_output()
            ```

        Args:
            text (str): The text to evaluate.

        Returns:
            float: A value between 0.0 (not helpful) and 1.0 (helpful).
        """
        if criteria is None:
            criteria = feedback_prompts.LANGCHAIN_HELPFULNESS_SYSTEM_PROMPT
        return self._langchain_evaluate(
            text=text,
            criteria=criteria,
            min_score_val=min_score_val,
            max_score_val=max_score_val,
            temperature=temperature,
        )

    def helpfulness_with_cot_reasons(
        self,
        text: str,
        criteria: Optional[str] = None,
        min_score_val: int = 0,
        max_score_val: int = 3,
        temperature: float = 0.0,
    ) -> Tuple[float, Dict]:
        """
        Uses chat completion model. A function that completes a template to
        check the helpfulness of some text. Prompt credit to LangChain Eval.
        Also uses chain of thought methodology and emits the reasons.

        Example:
            ```python
            feedback = Feedback(provider.helpfulness_with_cot_reasons).on_output()
            ```

        Args:
            text (str): The text to evaluate.

        Returns:
            Tuple[float, str]: A tuple containing a value between 0 (not helpful) and 1.0 (helpful) and a string containing the reasons for the evaluation.
        """
        if criteria is None:
            criteria = feedback_prompts.LANGCHAIN_HELPFULNESS_SYSTEM_PROMPT
        return self._langchain_evaluate_with_cot_reasons(
            text=text,
            criteria=criteria,
            min_score_val=min_score_val,
            max_score_val=max_score_val,
            temperature=temperature,
        )

    def controversiality(
        self,
        text: str,
        criteria: Optional[str] = None,
        min_score_val: int = 0,
        max_score_val: int = 3,
        temperature: float = 0.0,
    ) -> float:
        """
        Uses chat completion model. A function that completes a template to
        check the controversiality of some text. Prompt credit to Langchain
        Eval.

        Example:
            ```python
            feedback = Feedback(provider.controversiality).on_output()
            ```

        Args:
            text (str): The text to evaluate.

        Returns:
            float: A value between 0.0 (not controversial) and 1.0
                (controversial).
        """
        if criteria is None:
            criteria = feedback_prompts.LANGCHAIN_CONTROVERSIALITY_SYSTEM_PROMPT

        return self._langchain_evaluate(
            text=text,
            criteria=criteria,
            min_score_val=min_score_val,
            max_score_val=max_score_val,
            temperature=temperature,
        )

    def controversiality_with_cot_reasons(
        self,
        text: str,
        criteria: Optional[str] = None,
        min_score_val: int = 0,
        max_score_val: int = 3,
        temperature: float = 0.0,
    ) -> Tuple[float, Dict]:
        """
        Uses chat completion model. A function that completes a template to
        check the controversiality of some text. Prompt credit to Langchain
        Eval. Also uses chain of thought methodology and emits the reasons.

        Example:
            ```python
            feedback = Feedback(provider.controversiality_with_cot_reasons).on_output()
            ```

        Args:
            text (str): The text to evaluate.

        Returns:
            Tuple[float, str]: A tuple containing a value between 0 (not controversial) and 1.0 (controversial) and a string containing the reasons for the evaluation.
        """
        if criteria is None:
            criteria = feedback_prompts.LANGCHAIN_CONTROVERSIALITY_SYSTEM_PROMPT
        return self._langchain_evaluate_with_cot_reasons(
            text=text,
            criteria=criteria,
            min_score_val=min_score_val,
            max_score_val=max_score_val,
            temperature=temperature,
        )

    def misogyny(
        self,
        text: str,
        criteria: Optional[str] = None,
        min_score_val: int = 0,
        max_score_val: int = 3,
        temperature: float = 0.0,
    ) -> float:
        """
        Uses chat completion model. A function that completes a template to
        check the misogyny of some text. Prompt credit to LangChain Eval.

        Example:
            ```python
            feedback = Feedback(provider.misogyny).on_output()
            ```

        Args:
            text (str): The text to evaluate.

        Returns:
            float: A value between 0.0 (not misogynistic) and 1.0 (misogynistic).
        """
        if criteria is None:
            criteria = feedback_prompts.LANGCHAIN_MISOGYNY_SYSTEM_PROMPT
        return self._langchain_evaluate(
            text=text,
            criteria=criteria,
            min_score_val=min_score_val,
            max_score_val=max_score_val,
            temperature=temperature,
        )

    def misogyny_with_cot_reasons(
        self,
        text: str,
        criteria: Optional[str] = None,
        min_score_val: int = 0,
        max_score_val: int = 3,
        temperature: float = 0.0,
    ) -> Tuple[float, Dict]:
        """
        Uses chat completion model. A function that completes a template to
        check the misogyny of some text. Prompt credit to LangChain Eval. Also
        uses chain of thought methodology and emits the reasons.

        Example:
            ```python
            feedback = Feedback(provider.misogyny_with_cot_reasons).on_output()
            ```

        Args:
            text (str): The text to evaluate.

        Returns:
            Tuple[float, str]: A tuple containing a value between 0.0 (not misogynistic) and 1.0 (misogynistic) and a string containing the reasons for the evaluation.
        """
        if criteria is None:
            criteria = feedback_prompts.LANGCHAIN_MISOGYNY_SYSTEM_PROMPT
        return self._langchain_evaluate_with_cot_reasons(
            text=text,
            criteria=criteria,
            min_score_val=min_score_val,
            max_score_val=max_score_val,
            temperature=temperature,
        )

    def criminality(
        self,
        text: str,
        criteria: Optional[str] = None,
        min_score_val: int = 0,
        max_score_val: int = 3,
        temperature: float = 0.0,
    ) -> float:
        """
        Uses chat completion model. A function that completes a template to
        check the criminality of some text. Prompt credit to LangChain Eval.

        Example:
            ```python
            feedback = Feedback(provider.criminality).on_output()
            ```

        Args:
            text (str): The text to evaluate.

        Returns:
            float: A value between 0.0 (not criminal) and 1.0 (criminal).

        """
        if criteria is None:
            criteria = feedback_prompts.LANGCHAIN_CRIMINALITY_SYSTEM_PROMPT
        return self._langchain_evaluate(
            text=text,
            criteria=criteria,
            min_score_val=min_score_val,
            max_score_val=max_score_val,
            temperature=temperature,
        )

    def criminality_with_cot_reasons(
        self,
        text: str,
        criteria: Optional[str] = None,
        min_score_val: int = 0,
        max_score_val: int = 3,
        temperature: float = 0.0,
    ) -> Tuple[float, Dict]:
        """
        Uses chat completion model. A function that completes a template to
        check the criminality of some text. Prompt credit to LangChain Eval.
        Also uses chain of thought methodology and emits the reasons.

        Example:
            ```python
            feedback = Feedback(provider.criminality_with_cot_reasons).on_output()
            ```

        Args:
            text (str): The text to evaluate.

        Returns:
            Tuple[float, str]: A tuple containing a value between 0.0 (not criminal) and 1.0 (criminal) and a string containing the reasons for the evaluation.
        """
        if criteria is None:
            criteria = feedback_prompts.LANGCHAIN_CRIMINALITY_SYSTEM_PROMPT
        return self._langchain_evaluate_with_cot_reasons(
            text=text,
            criteria=criteria,
            min_score_val=min_score_val,
            max_score_val=max_score_val,
            temperature=temperature,
        )

    def insensitivity(
        self,
        text: str,
        criteria: Optional[str] = None,
        min_score_val: int = 0,
        max_score_val: int = 3,
        temperature: float = 0.0,
    ) -> float:
        """
        Uses chat completion model. A function that completes a template to
        check the insensitivity of some text. Prompt credit to LangChain Eval.

        Example:
            ```python
            feedback = Feedback(provider.insensitivity).on_output()
            ```

        Args:
            text (str): The text to evaluate.

        Returns:
            float: A value between 0.0 (not insensitive) and 1.0 (insensitive).
        """
        if criteria is None:
            criteria = feedback_prompts.LANGCHAIN_INSENSITIVITY_SYSTEM_PROMPT
        return self._langchain_evaluate(
            text=text,
            criteria=criteria,
            min_score_val=min_score_val,
            max_score_val=max_score_val,
            temperature=temperature,
        )

    def insensitivity_with_cot_reasons(
        self,
        text: str,
        criteria: Optional[str] = None,
        min_score_val: int = 0,
        max_score_val: int = 3,
        temperature: float = 0.0,
    ) -> Tuple[float, Dict]:
        """
        Uses chat completion model. A function that completes a template to
        check the insensitivity of some text. Prompt credit to LangChain Eval.
        Also uses chain of thought methodology and emits the reasons.

        Example:
            ```python
            feedback = Feedback(provider.insensitivity_with_cot_reasons).on_output()
            ```

        Args:
            text (str): The text to evaluate.

        Returns:
            Tuple[float, str]: A tuple containing a value between 0.0 (not insensitive) and 1.0 (insensitive) and a string containing the reasons for the evaluation.
        """
        if criteria is None:
            criteria = feedback_prompts.LANGCHAIN_INSENSITIVITY_SYSTEM_PROMPT
        return self._langchain_evaluate_with_cot_reasons(
            text=text,
            criteria=criteria,
            min_score_val=min_score_val,
            max_score_val=max_score_val,
            temperature=temperature,
        )

    def _get_answer_agreement(
        self, prompt: str, response: str, check_response: str
    ) -> str:
        """
        Uses chat completion model. A function that completes a template to
        check if two answers agree.

        Args:
            text (str): A prompt to an agent.
            response (str): The agent's response to the prompt.
            check_response(str): The response to check against.

        Returns:
            str
        """

        assert self.endpoint is not None, "Endpoint is not set."

        return self.endpoint.run_in_pace(
            func=self._create_chat_completion,
            prompt=(
                feedback_prompts.AGREEMENT_SYSTEM % (prompt, check_response)
            )
            + response,
        )

    def _generate_key_points(
        self, source: str, temperature: float = 0.0
    ) -> str:
        """
        Uses chat completion model. A function that tries to distill main points
        to be used by the comprehensiveness feedback function.

         Args:
            source (str): Text corresponding to source material.

        Returns:
            (str) key points of the source text.
        """
        assert self.endpoint is not None, "Endpoint is not set."
        llm_messages = [
            {
                "role": "system",
                "content": feedback_prompts.GENERATE_KEY_POINTS_SYSTEM_PROMPT,
            },
            {
                "role": "user",
                "content": str.format(
                    feedback_prompts.GENERATE_KEY_POINTS_USER_PROMPT,
                    source=source,
                ),
            },
        ]

        return self.endpoint.run_in_pace(
            func=self._create_chat_completion,
            messages=llm_messages,
            temperature=temperature,
        )

    def _assess_key_point_inclusion(
        self,
        key_points: str,
        summary: str,
        min_score_val: int = 0,
        max_score_val: int = 3,
        criteria: Optional[str] = None,
        temperature: float = 0.0,
    ) -> List:
        """
        Splits key points by newlines and assesses if each one is included in the summary.

        Args:
            key_points (str): Key points separated by newlines.
            summary (str): The summary text to check for inclusion of key points.

        Returns:
            List[str]: A list of strings indicating whether each key point is included in the summary.
        """
        assert self.endpoint is not None, "Endpoint is not set."
        key_points_list = [
            point.strip() for point in key_points.split("\n") if point.strip()
        ]

        output_space = self._determine_output_space(
            min_score_val, max_score_val
        )

        system_prompt = feedback_v2.Comprehensiveness.generate_system_prompt(
            min_score=min_score_val,
            max_score=max_score_val,
            criteria=criteria,
            output_space=output_space,
        )

        inclusion_assessments = []
        for key_point in key_points_list:
            user_prompt = str.format(
                feedback_prompts.COMPREHENSIVENESS_USER_PROMPT,
                key_point=key_point,
                summary=summary,
            )

            llm_messages = [
                {"role": "system", "content": system_prompt},
                {"role": "user", "content": user_prompt},
            ]

            inclusion_assessment = self.endpoint.run_in_pace(
                func=self._create_chat_completion,
                messages=llm_messages,
                temperature=temperature,
            )
            inclusion_assessments.append(inclusion_assessment)

        return inclusion_assessments

    def comprehensiveness_with_cot_reasons(
        self,
        source: str,
        summary: str,
        criteria: Optional[str] = None,
        min_score_val: int = 0,
        max_score_val: int = 3,
        temperature: float = 0.0,
    ) -> Tuple[float, Dict]:
        """
        Uses chat completion model. A function that tries to distill main points
        and compares a summary against those main points. This feedback function
        only has a chain of thought implementation as it is extremely important
        in function assessment.

        Example:
            ```python
            feedback = Feedback(provider.comprehensiveness_with_cot_reasons).on_input_output()
            ```

        Args:
            source (str): Text corresponding to source material.
            summary (str): Text corresponding to a summary.

        Returns:
            Tuple[float, str]: A tuple containing a value between 0.0 (not comprehensive) and 1.0 (comprehensive) and a string containing the reasons for the evaluation.
        """

        key_points = self._generate_key_points(source)
        key_point_inclusion_assessments = self._assess_key_point_inclusion(
            key_points,
            summary,
            criteria=criteria,
            min_score_val=min_score_val,
            max_score_val=max_score_val,
            temperature=temperature,
        )
        scores = []
        reasons = ""
        for assessment in key_point_inclusion_assessments:
            reasons += assessment + "\n\n"
            if assessment:
                first_line = assessment.split("\n")[0]
                score = feedback_generated.re_configured_rating(
                    first_line,
                    min_score_val=min_score_val,
                    max_score_val=max_score_val,
                ) / (max_score_val - min_score_val)
                scores.append(score)

        score = sum(scores) / len(scores) if scores else 0
        return score, {"reasons": reasons}

    @deprecation_utils.method_renamed("comprehensiveness_with_cot_reasons")
    def summarization_with_cot_reasons(
        self, source: str, summary: str
    ) -> Tuple[float, Dict]:
        """
        Summarization is deprecated in place of comprehensiveness. This function is no longer implemented.
        """
        raise NotImplementedError(
            "summarization_with_cot_reasons is deprecated and not implemented. Please use comprehensiveness_with_cot_reasons instead."
        )

    def stereotypes(
        self,
        prompt: str,
        response: str,
        criteria: Optional[str] = None,
        min_score_val: int = 0,
        max_score_val: int = 3,
        temperature: float = 0.0,
    ) -> float:
        """
        Uses chat completion model. A function that completes a template to
        check adding assumed stereotypes in the response when not present in the
        prompt.

        Example:
            ```python
            feedback = Feedback(provider.stereotypes).on_input_output()
            ```

        Args:
            prompt (str): A text prompt to an agent.
            response (str): The agent's response to the prompt.
            min_score_val (int): The minimum score value used by the LLM before normalization. Defaults to 0.
            max_score_val (int): The maximum score value used by the LLM before normalization. Defaults to 3.

        Returns:
            A value between 0.0 (no stereotypes assumed) and 1.0 (stereotypes assumed).
        """

        output_space = self._determine_output_space(
            min_score_val, max_score_val
        )

        system_prompt = feedback_v2.Stereotypes.generate_system_prompt(
            min_score=min_score_val,
            max_score=max_score_val,
            criteria=criteria,
            output_space=output_space,
        )
        user_prompt = str.format(
            feedback_prompts.STEREOTYPES_USER_PROMPT,
            prompt=prompt,
            response=response,
        )
        return self.generate_score(
            system_prompt,
            user_prompt,
            min_score_val=min_score_val,
            max_score_val=max_score_val,
            temperature=temperature,
        )

    def stereotypes_with_cot_reasons(
        self,
        prompt: str,
        response: str,
        criteria: Optional[str] = None,
        min_score_val: int = 0,
        max_score_val: int = 3,
        temperature: float = 0.0,
    ) -> Tuple[float, Dict]:
        """
        Uses chat completion model. A function that completes a template to
        check adding assumed stereotypes in the response when not present in the
        prompt.

        Example:
            ```python
            feedback = Feedback(provider.stereotypes_with_cot_reasons).on_input_output()
            ```

        Args:
            prompt (str): A text prompt to an agent.
            response (str): The agent's response to the prompt.
            min_score_val (int): The minimum score value used by the LLM before normalization. Defaults to 0.
            max_score_val (int): The maximum score value used by the LLM before normalization. Defaults to 3.
            temperature (float): The temperature for the LLM response, which might have impact on the confidence level of the evaluation. Defaults to 0.0.

        Returns:
            Tuple[float, str]: A tuple containing a value between 0.0 (no stereotypes assumed) and 1.0 (stereotypes assumed) and a string containing the reasons for the evaluation.
        """
        output_space = self._determine_output_space(
            min_score_val, max_score_val
        )

        system_prompt = feedback_v2.Stereotypes.generate_system_prompt(
            min_score=min_score_val,
            max_score=max_score_val,
            criteria=criteria,
            output_space=output_space,
        )

        user_prompt = str.format(
            feedback_prompts.STEREOTYPES_USER_PROMPT,
            prompt=prompt,
            response=response,
        )

        user_prompt = user_prompt.replace(
            "SCORE:", feedback_prompts.COT_REASONS_TEMPLATE
        )

        return self.generate_score_and_reasons(
            system_prompt,
            user_prompt,
            min_score_val=min_score_val,
            max_score_val=max_score_val,
            temperature=temperature,
        )

    def _remove_trivial_statements(self, statements: List[str]) -> List[str]:
        """
        Removes trivial statements from a list of statements.

        Args:
            statements (List[str]): A list of statements.

        Returns:
            List[str]: A list of statements with trivial statements removed.
        """
        assert self.endpoint is not None, "Endpoint is not set."
        system_prompt = feedback_prompts.LLM_TRIVIAL_SYSTEM

        user_prompt = feedback_prompts.LLM_TRIVIAL_USER.format(
            statements=str(statements)
        )

        llm_messages = [{"role": "system", "content": system_prompt}]
        llm_messages.append({"role": "user", "content": user_prompt})

        try:
            result = eval(
                self.endpoint.run_in_pace(
                    func=self._create_chat_completion, messages=llm_messages
                )
            )
            if isinstance(result, list):
                return result
        except Exception:
            warnings.warn(
                "Failed to process and remove trivial statements. Proceeding with all statements."
            )
            pass

        return statements

    def groundedness_measure_with_cot_reasons(
        self,
        source: str,
        statement: str,
        criteria: Optional[str] = None,
        examples: Optional[str] = None,
        groundedness_configs: Optional[
            core_feedback.GroundednessConfigs
        ] = None,
        min_score_val: int = 0,
        max_score_val: int = 3,
        temperature: float = 0.0,
    ) -> Tuple[float, dict]:
        """A measure to track if the source material supports each sentence in
        the statement using an LLM provider.

        The statement will first be split by a tokenizer into its component sentences.

        Then, trivial statements are eliminated so as to not dilute the evaluation. Note that if all statements are filtered out as trivial, returns 0.0 with a reason indicating no non-trivial statements were found.

        The LLM will process each statement, using chain of thought methodology to emit the reasons.

        Abstentions will be considered as grounded.

        Example:
            ```python
            from trulens.core import Feedback
            from trulens.providers.openai import OpenAI

            provider = OpenAI()

            f_groundedness = (
                Feedback(provider.groundedness_measure_with_cot_reasons)
                .on(context.collect()
                .on_output()
                )
            ```

        To further explain how the function works under the hood, consider the statement:

        "Hi. I'm here to help. The university of Washington is a public research university. UW's connections to major corporations in Seattle contribute to its reputation as a hub for innovation and technology"

        The function will split the statement into its component sentences:

        1. "Hi."
        2. "I'm here to help."
        3. "The university of Washington is a public research university."
        4. "UW's connections to major corporations in Seattle contribute to its reputation as a hub for innovation and technology"

        Next, trivial statements are removed, leaving only:

        3. "The university of Washington is a public research university."
        4. "UW's connections to major corporations in Seattle contribute to its reputation as a hub for innovation and technology"

        The LLM will then process the statement, to assess the groundedness of the statement.

        For the sake of this example, the LLM will grade the groundedness of one statement as 10, and the other as 0.

        Then, the scores are normalized, and averaged to give a final groundedness score of 0.5.

        Args:
            source (str): The source that should support the statement.
            statement (str): The statement to check groundedness.
            criteria (str): The specific criteria for evaluation. Defaults to None.
            use_sent_tokenize (bool): Whether to split the statement into sentences using punkt sentence tokenizer. If `False`, use an LLM to split the statement. Defaults to False. Note this might incur additional costs and reach context window limits in some cases.
            min_score_val (int): The minimum score value used by the LLM before normalization. Defaults to 0.
            max_score_val (int): The maximum score value used by the LLM before normalization. Defaults to 3.
            temperature (float): The temperature for the LLM response, which might have impact on the confidence level of the evaluation. Defaults to 0.0.

        Returns:
            Tuple[float, dict]: A tuple containing a value between 0.0 (not grounded) and 1.0 (grounded) and a dictionary containing the reasons for the evaluation.
        """

        assert self.endpoint is not None, "Endpoint is not set."

        groundedness_scores = {}
        reasons_str = ""

        use_sent_tokenize = (
            groundedness_configs.use_sent_tokenize
            if groundedness_configs
            else True
        )
        filter_trivial_statements = (
            groundedness_configs.filter_trivial_statements
            if groundedness_configs
            else True
        )

        if use_sent_tokenize:
            nltk.download("punkt_tab", quiet=True)
            hypotheses = sent_tokenize(statement)
        else:
            llm_messages = [
                {
                    "role": "system",
                    "content": feedback_prompts.LLM_GROUNDEDNESS_SENTENCES_SPLITTER,
                },
                {"role": "user", "content": statement},
            ]

            hypotheses = self.endpoint.run_in_pace(
                func=self._create_chat_completion,
                messages=llm_messages,
                temperature=temperature,
            ).split("\n")

        if filter_trivial_statements:
            hypotheses = self._remove_trivial_statements(hypotheses)

            if not hypotheses:
                return 0.0, {"reason": "No non-trivial statements to evaluate"}

        output_space = self._determine_output_space(
            min_score_val, max_score_val
        )

        system_prompt = feedback_v2.Groundedness.generate_system_prompt(
            min_score=min_score_val,
            max_score=max_score_val,
            criteria=criteria,
            examples=examples,
            output_space=output_space,
        )

        def evaluate_hypothesis(index, hypothesis):
            user_prompt = feedback_prompts.LLM_GROUNDEDNESS_USER.format(
                premise=f"{source}", hypothesis=f"{hypothesis}"
            )
            score, reason = self.generate_score_and_reasons(
                system_prompt=system_prompt,
                user_prompt=user_prompt,
                min_score_val=min_score_val,
                max_score_val=max_score_val,
                temperature=temperature,
            )

            score_pattern = re.compile(r"Score:\s*([0-9.]+)")
            match = score_pattern.search(reason.get("reason", ""))
            normalized_reason = None
            if match:
                original_reason_score = float(match.group(1))
                normalized_reason_score = (
                    original_reason_score - min_score_val
                ) / (max_score_val - min_score_val)

                # Ensure the formatting matches exactly
                original_string = f"Score: {int(original_reason_score)}"
                replacement_string = f"Score: {normalized_reason_score}"
                normalized_reason = reason.copy()
                normalized_reason["reason"] = normalized_reason[
                    "reason"
                ].replace(original_string, replacement_string)

            if normalized_reason is not None:
                return index, score, normalized_reason
            else:
                return index, score, reason

        results = []

        with ThreadPoolExecutor() as executor:
            futures = [
                executor.submit(evaluate_hypothesis, i, hypothesis)
                for i, hypothesis in enumerate(hypotheses)
            ]

            for future in as_completed(futures):
                results.append(future.result())

        results.sort(key=lambda x: x[0])  # Sort results by index

        for i, score, reason in results:
            groundedness_scores[f"statement_{i}"] = score
            reason_str = (
                reason["reason"]
                if reason is not None and "reason" in reason
                else "reason not generated"
            )
            reasons_str += f"STATEMENT {i}:\n{reason_str}\n"

        # Calculate the average groundedness score from the scores dictionary
        average_groundedness_score = float(
            np.mean(list(groundedness_scores.values()))
        )

        return average_groundedness_score, {"reasons": reasons_str}

    @deprecation_utils.method_renamed("relevance")
    def qs_relevance(self, *args, **kwargs):
        """
        Deprecated. Use `relevance` instead.
        """
        return self.relevance(*args, **kwargs)

    @deprecation_utils.method_renamed("relevance_with_cot_reasons")
    def qs_relevance_with_cot_reasons(self, *args, **kwargs):
        """
        Deprecated. Use `relevance_with_cot_reasons` instead.
        """
        return self.relevance_with_cot_reasons(*args, **kwargs)

    def groundedness_measure_with_cot_reasons_consider_answerability(
        self,
        source: str,
        statement: str,
        question: str,
        criteria: Optional[str] = None,
        examples: Optional[List[str]] = None,
        groundedness_configs: Optional[
            core_feedback.GroundednessConfigs
        ] = None,
        min_score_val: int = 0,
        max_score_val: int = 3,
        temperature: float = 0.0,
    ) -> Tuple[float, dict]:
        """A measure to track if the source material supports each sentence in
        the statement using an LLM provider.

        The statement will first be split by a tokenizer into its component sentences.

        Then, trivial statements are eliminated so as to not dilute the evaluation. Note that if all statements are filtered out as trivial, returns 0.0 with a reason indicating no non-trivial statements were found.

        The LLM will process each statement, using chain of thought methodology to emit the reasons.

        In the case of abstentions, such as 'I do not know', the LLM will be asked to consider the answerability of the question given the source material.

        If the question is considered answerable, abstentions will be considered as not grounded and punished with low scores. Otherwise, unanswerable abstentions will be considered grounded.

        Example:
            ```python
            from trulens.core import Feedback
            from trulens.providers.openai import OpenAI

            provider = OpenAI()

            f_groundedness = (
                Feedback(provider.groundedness_measure_with_cot_reasons)
                .on(context.collect()
                .on_output()
                .on_input()
                )
            ```

        Args:
            source (str): The source that should support the statement.
            statement (str): The statement to check groundedness.
            question (str): The question to check answerability.
            criteria (str): The specific criteria for evaluation. Defaults to None.
            use_sent_tokenize (bool): Whether to split the statement into sentences using punkt sentence tokenizer. If `False`, use an LLM to split the statement. Defaults to False. Note this might incur additional costs and reach context window limits in some cases.
            min_score_val (int): The minimum score value used by the LLM before normalization. Defaults to 0.
            max_score_val (int): The maximum score value used by the LLM before normalization. Defaults to 3.
            temperature (float): The temperature for the LLM response, which might have impact on the confidence level of the evaluation. Defaults to 0.0.

        Returns:
            Tuple[float, dict]: A tuple containing a value between 0.0 (not grounded) and 1.0 (grounded) and a dictionary containing the reasons for the evaluation.
        """

        use_sent_tokenize = (
            groundedness_configs.use_sent_tokenize
            if groundedness_configs
            else True
        )
        filter_trivial_statements = (
            groundedness_configs.filter_trivial_statements
            if groundedness_configs
            else True
        )

        assert self.endpoint is not None, "Endpoint is not set."
        if use_sent_tokenize:
            nltk.download("punkt_tab", quiet=True)
            hypotheses = sent_tokenize(statement)
        else:
            llm_messages = [
                {
                    "role": "system",
                    "content": feedback_prompts.LLM_GROUNDEDNESS_SENTENCES_SPLITTER,
                },
                {"role": "user", "content": statement},
            ]

            hypotheses = self.endpoint.run_in_pace(
                func=self._create_chat_completion,
                messages=llm_messages,
                temperature=temperature,
            ).split("\n")

        groundedness_scores = {}
        reasons_str = ""

        def evaluate_abstention(statement):
            user_prompt = feedback_prompts.LLM_ABSTENTION_USER.format(
                statement=statement
            )
            try:
                score = self.generate_score(
                    feedback_prompts.LLM_ABSTENTION_SYSTEM.format(
                        min_score=0, max_score=1
                    ),
                    user_prompt,
                    min_score_val=0,
                    max_score_val=1,
                )
            except Exception:
                score = 0  # assume not abstention if abstention scoring fails
            return score

        def evaluate_answerability(question, source):
            user_prompt = feedback_prompts.LLM_ANSWERABILITY_USER.format(
                question=question, source=source
            )
            score = self.generate_score(
                feedback_prompts.LLM_ANSWERABILITY_SYSTEM.format(
                    min_score=0, max_score=1
                ),
                user_prompt,
                min_score_val=0,
                max_score_val=1,
            )
            return score

        if filter_trivial_statements:
            hypotheses = self._remove_trivial_statements(hypotheses)

            if not hypotheses:
                return 0.0, {"reason": "No non-trivial statements to evaluate"}

        output_space = self._determine_output_space(
            min_score_val, max_score_val
        )

        system_prompt = feedback_v2.Groundedness.generate_system_prompt(
            min_score=min_score_val,
            max_score=max_score_val,
            criteria=criteria,
            examples=examples,
            output_space=output_space,
        )

        def evaluate_hypothesis(index, hypothesis):
            abstention_score = evaluate_abstention(hypothesis)
            if abstention_score > 0.5:
                answerability_score = evaluate_answerability(question, source)
                if answerability_score > 0.5:
                    return index, 0.0, {"reason": "Answerable abstention"}
                else:
                    return index, 1.0, {"reason": "Unanswerable abstention"}
            else:
                user_prompt = feedback_prompts.LLM_GROUNDEDNESS_USER.format(
                    premise=f"{source}", hypothesis=f"{hypothesis}"
                )
                score, reason = self.generate_score_and_reasons(
                    system_prompt=system_prompt,
                    user_prompt=user_prompt,
                    min_score_val=min_score_val,
                    max_score_val=max_score_val,
                    temperature=temperature,
                )

                score_pattern = re.compile(r"Score:\s*([0-9.]+)")
                match = score_pattern.search(reason.get("reason", ""))
                normalized_reason = None
                if match:
                    original_reason_score = float(match.group(1))
                    normalized_reason_score = (
                        original_reason_score - min_score_val
                    ) / (max_score_val - min_score_val)

                    # Ensure the formatting matches exactly
                    original_string = f"Score: {int(original_reason_score)}"
                    replacement_string = f"Score: {normalized_reason_score}"
                    normalized_reason = reason.copy()
                    normalized_reason["reason"] = normalized_reason[
                        "reason"
                    ].replace(original_string, replacement_string)

                if normalized_reason is not None:
                    return index, score, normalized_reason
                else:
                    return index, score, reason

        results = []

        with ThreadPoolExecutor() as executor:
            futures = [
                executor.submit(evaluate_hypothesis, i, hypothesis)
                for i, hypothesis in enumerate(hypotheses)
            ]

            for future in as_completed(futures):
                results.append(future.result())

        results.sort(key=lambda x: x[0])  # Sort results by index

        for i, score, reason in results:
            groundedness_scores[f"statement_{i}"] = score
            reason_str = (
                reason["reason"]
                if "reason" in reason
                else "reason not generated"
            )
            reasons_str += f"STATEMENT {i}:\n{reason_str}\n"

        # Calculate the average groundedness score from the scores dictionary
        average_groundedness_score = float(
            np.mean(list(groundedness_scores.values()))
        )

        return average_groundedness_score, {"reasons": reasons_str}

    def trajectory_step_relevance_with_cot_reasons(
        self,
<<<<<<< HEAD
        trace: Trace,
=======
        trace: Union[Trace, str],
>>>>>>> bdc20cb0
        min_score_val: int = 0,
        max_score_val: int = 3,
        temperature: float = 0.0,
    ) -> Tuple[float, Dict]:
        """
        Evaluate the quality of an agentic execution trace using a rubric focused on step relevance and progress toward the user goal.

        Example:
            ```python
            from trulens.core import Feedback
            from trulens.providers.openai import OpenAI

            provider = OpenAI()

            f_step_relevance = (
                Feedback(provider.trajectory_step_relevance_with_cot_reasons)
                .on({
                    "trace": Selector(trace_level=True),
                })
            ```

        Args:
            trace (Trace): The execution trace to evaluate (e.g., as a JSON string or formatted log).
            min_score_val (int): The minimum score value used by the LLM before normalization. Defaults to 0.
            max_score_val (int): The maximum score value used by the LLM before normalization. Defaults to 3.
            temperature (float): The temperature for the LLM response, which might have impact on the confidence level of the evaluation. Defaults to 0.0.
        Returns:
            Tuple[float, Dict]: A tuple containing a value between 0.0 (no step relevance) and 1.0 (complete step relevance) and a dictionary containing the reasons for the evaluation.
        """
        system_prompt = (
            feedback_prompts.TRAJECTORY_EVAL_STEP_RELEVANCE_SYSTEM_PROMPT
        )
<<<<<<< HEAD
        user_prompt = f"""Please score the execution trace. Execution Trace: {trace.events.to_json()}.\n\n{feedback_prompts.COT_REASONS_TEMPLATE}"""
=======

        if isinstance(trace, Trace):
            user_prompt = f"""Please score the execution trace. Execution Trace: {trace.events.to_json()}.\n\n{feedback_prompts.COT_REASONS_TEMPLATE}"""
        elif isinstance(trace, str):
            user_prompt = f"""Please score the execution trace. Execution Trace: {trace}.\n\n{feedback_prompts.COT_REASONS_TEMPLATE}"""
        else:
            raise ValueError("Invalid trace type")

>>>>>>> bdc20cb0
        return self.generate_score_and_reasons(
            system_prompt=system_prompt,
            user_prompt=user_prompt,
            min_score_val=min_score_val,
            max_score_val=max_score_val,
            temperature=temperature,
        )

    def trajectory_logical_consistency_with_cot_reasons(
        self,
<<<<<<< HEAD
        trace: Trace,
=======
        trace: Union[Trace, str],
>>>>>>> bdc20cb0
        min_score_val: int = 0,
        max_score_val: int = 3,
        temperature: float = 0.0,
    ) -> Tuple[float, Dict]:
        """
        Evaluate the quality of an agentic execution trace using a rubric focused on logical consistency and reasoning toward the user goal.

        Example:
            ```python
            from trulens.core import Feedback
            from trulens.providers.openai import OpenAI

            provider = OpenAI()

            f_logical_consistency = (
                Feedback(provider.trajectory_logical_consistency_with_cot_reasons)
                .on({
                    "trace": Selector(trace_level=True),
                })
            ```

        Args:
            trace (Trace): The execution trace to evaluate (e.g., as a JSON string or formatted log).
            min_score_val (int): The minimum score value used by the LLM before normalization. Defaults to 0.
            max_score_val (int): The maximum score value used by the LLM before normalization. Defaults to 3.
            temperature (float): The temperature for the LLM response, which might have impact on the confidence level of the evaluation. Defaults to 0.0.
        Returns:
            Tuple[float, Dict]: A tuple containing a value between 0.0 (no logical consistency) and 1.0 (complete logical consistency) and a dictionary containing the reasons for the evaluation.
        """
        system_prompt = (
            feedback_prompts.TRAJECTORY_EVAL_LOGICAL_CONSISTENCY_SYSTEM_PROMPT
        )
<<<<<<< HEAD
        user_prompt = f"""Please score the execution trace. Execution Trace: {trace}.\n\n{feedback_prompts.COT_REASONS_TEMPLATE}"""
=======

        if isinstance(trace, Trace):
            user_prompt = f"""Please score the execution trace. Execution Trace: {trace.events.to_json()}.\n\n{feedback_prompts.COT_REASONS_TEMPLATE}"""
        elif isinstance(trace, str):
            user_prompt = f"""Please score the execution trace. Execution Trace: {trace}.\n\n{feedback_prompts.COT_REASONS_TEMPLATE}"""
        else:
            raise ValueError("Invalid trace type")

>>>>>>> bdc20cb0
        return self.generate_score_and_reasons(
            system_prompt=system_prompt,
            user_prompt=user_prompt,
            min_score_val=min_score_val,
            max_score_val=max_score_val,
            temperature=temperature,
        )

    def trajectory_workflow_efficiency_with_cot_reasons(
        self,
<<<<<<< HEAD
        trace: Trace,
=======
        trace: Union[Trace, str],
>>>>>>> bdc20cb0
        min_score_val: int = 0,
        max_score_val: int = 3,
        temperature: float = 0.0,
    ) -> Tuple[float, Dict]:
        """
        Evaluate the quality of an agentic execution trace using a rubric focused on workflow efficiency toward the user goal.

        Example:
            ```python
            from trulens.core import Feedback
            from trulens.providers.openai import OpenAI

            provider = OpenAI()

            f_workflow_efficiency = (
                Feedback(provider.trajectory_workflow_efficiency_with_cot_reasons)
                .on({
                    "trace": Selector(trace_level=True),
                })
            ```

        Args:
            trace (Trace): The execution trace to evaluate (e.g., as a JSON string or formatted log).
            min_score_val (int): The minimum score value used by the LLM before normalization. Defaults to 0.
            max_score_val (int): The maximum score value used by the LLM before normalization. Defaults to 3.
            temperature (float): The temperature for the LLM response, which might have impact on the confidence level of the evaluation. Defaults to 0.0.
        Returns:
            Tuple[float, Dict]: A tuple containing a value between 0.0 (highly inefficient workflow) and 1.0 (highly streamlined/optimized workflow) and a dictionary containing the reasons for the evaluation.
        """
        system_prompt = (
            feedback_prompts.TRAJECTORY_EVAL_WORKFLOW_EFFICIENCY_SYSTEM_PROMPT
        )
<<<<<<< HEAD
        user_prompt = f"""Please score the execution trace. Execution Trace: {trace}.\n\n{feedback_prompts.COT_REASONS_TEMPLATE}"""
=======

        if isinstance(trace, Trace):
            user_prompt = f"""Please score the execution trace. Execution Trace: {trace.events.to_json()}.\n\n{feedback_prompts.COT_REASONS_TEMPLATE}"""
        elif isinstance(trace, str):
            user_prompt = f"""Please score the execution trace. Execution Trace: {trace}.\n\n{feedback_prompts.COT_REASONS_TEMPLATE}"""
        else:
            raise ValueError("Invalid trace type")

>>>>>>> bdc20cb0
        return self.generate_score_and_reasons(
            system_prompt=system_prompt,
            user_prompt=user_prompt,
            min_score_val=min_score_val,
            max_score_val=max_score_val,
            temperature=temperature,
        )<|MERGE_RESOLUTION|>--- conflicted
+++ resolved
@@ -2219,11 +2219,7 @@
 
     def trajectory_step_relevance_with_cot_reasons(
         self,
-<<<<<<< HEAD
-        trace: Trace,
-=======
         trace: Union[Trace, str],
->>>>>>> bdc20cb0
         min_score_val: int = 0,
         max_score_val: int = 3,
         temperature: float = 0.0,
@@ -2256,9 +2252,6 @@
         system_prompt = (
             feedback_prompts.TRAJECTORY_EVAL_STEP_RELEVANCE_SYSTEM_PROMPT
         )
-<<<<<<< HEAD
-        user_prompt = f"""Please score the execution trace. Execution Trace: {trace.events.to_json()}.\n\n{feedback_prompts.COT_REASONS_TEMPLATE}"""
-=======
 
         if isinstance(trace, Trace):
             user_prompt = f"""Please score the execution trace. Execution Trace: {trace.events.to_json()}.\n\n{feedback_prompts.COT_REASONS_TEMPLATE}"""
@@ -2267,7 +2260,6 @@
         else:
             raise ValueError("Invalid trace type")
 
->>>>>>> bdc20cb0
         return self.generate_score_and_reasons(
             system_prompt=system_prompt,
             user_prompt=user_prompt,
@@ -2278,11 +2270,7 @@
 
     def trajectory_logical_consistency_with_cot_reasons(
         self,
-<<<<<<< HEAD
-        trace: Trace,
-=======
         trace: Union[Trace, str],
->>>>>>> bdc20cb0
         min_score_val: int = 0,
         max_score_val: int = 3,
         temperature: float = 0.0,
@@ -2315,9 +2303,6 @@
         system_prompt = (
             feedback_prompts.TRAJECTORY_EVAL_LOGICAL_CONSISTENCY_SYSTEM_PROMPT
         )
-<<<<<<< HEAD
-        user_prompt = f"""Please score the execution trace. Execution Trace: {trace}.\n\n{feedback_prompts.COT_REASONS_TEMPLATE}"""
-=======
 
         if isinstance(trace, Trace):
             user_prompt = f"""Please score the execution trace. Execution Trace: {trace.events.to_json()}.\n\n{feedback_prompts.COT_REASONS_TEMPLATE}"""
@@ -2326,7 +2311,6 @@
         else:
             raise ValueError("Invalid trace type")
 
->>>>>>> bdc20cb0
         return self.generate_score_and_reasons(
             system_prompt=system_prompt,
             user_prompt=user_prompt,
@@ -2337,11 +2321,7 @@
 
     def trajectory_workflow_efficiency_with_cot_reasons(
         self,
-<<<<<<< HEAD
-        trace: Trace,
-=======
         trace: Union[Trace, str],
->>>>>>> bdc20cb0
         min_score_val: int = 0,
         max_score_val: int = 3,
         temperature: float = 0.0,
@@ -2374,9 +2354,6 @@
         system_prompt = (
             feedback_prompts.TRAJECTORY_EVAL_WORKFLOW_EFFICIENCY_SYSTEM_PROMPT
         )
-<<<<<<< HEAD
-        user_prompt = f"""Please score the execution trace. Execution Trace: {trace}.\n\n{feedback_prompts.COT_REASONS_TEMPLATE}"""
-=======
 
         if isinstance(trace, Trace):
             user_prompt = f"""Please score the execution trace. Execution Trace: {trace.events.to_json()}.\n\n{feedback_prompts.COT_REASONS_TEMPLATE}"""
@@ -2385,7 +2362,6 @@
         else:
             raise ValueError("Invalid trace type")
 
->>>>>>> bdc20cb0
         return self.generate_score_and_reasons(
             system_prompt=system_prompt,
             user_prompt=user_prompt,
