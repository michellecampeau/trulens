--- conflicted
+++ resolved
@@ -1810,12 +1810,8 @@
                 )
 
                 score_pattern = re.compile(r"Score:\s*([0-9.]+)")
-<<<<<<< HEAD
-                match = score_pattern.search(reason["reason"])
-=======
                 match = score_pattern.search(reason.get("reason", ""))
                 normalized_reason = None
->>>>>>> b1119bda
                 if match:
                     original_reason_score = float(match.group(1))
                     normalized_reason_score = (
@@ -1830,14 +1826,10 @@
                         "reason"
                     ].replace(original_string, replacement_string)
 
-<<<<<<< HEAD
-                return index, score, normalized_reason
-=======
                 if normalized_reason is not None:
                     return index, score, normalized_reason
                 else:
                     return index, score, reason
->>>>>>> b1119bda
 
         results = []
 
