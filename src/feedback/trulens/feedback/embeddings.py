--- conflicted
+++ resolved
@@ -1,46 +1,29 @@
-from typing import TYPE_CHECKING, Dict, Tuple, Union
+from typing import Dict, Tuple, Union
 
 import numpy as np
-<<<<<<< HEAD
-from pydantic import PrivateAttr
-from trulens.core.utils.imports import REQUIREMENT_INSTRUMENT_LLAMA
 from trulens.core.utils.imports import REQUIREMENT_SKLEARN
-=======
->>>>>>> f43ac518
 from trulens.core.utils.imports import OptionalImports
 from trulens.core.utils.imports import format_import_errors
 from trulens.core.utils.pyschema import WithClassInfo
 from trulens.core.utils.serial import SerialModel
 
+with OptionalImports(REQUIREMENT_SKLEARN):
+    import sklearn.metrics
+
 with OptionalImports(
     messages=format_import_errors(
-        "scikit-learn", purpose="using embedding vector distances"
+        "llama_index", purpose="using llama-index embedding models"
     )
 ):
-    import sklearn.metrics
-
-<<<<<<< HEAD
-with OptionalImports(messages=REQUIREMENT_INSTRUMENT_LLAMA):
-    from llama_index.core.service_context import ServiceContext
-
-Embedder = TypeVar("Embedder", bound="Embedder")
-=======
-if TYPE_CHECKING:
-    with OptionalImports(
-        messages=format_import_errors(
-            "llama-index", purpose="instrumenting LlamaIndex apps"
-        )
-    ):
-        from llama_index.core.base.embeddings.base import BaseEmbedding
->>>>>>> f43ac518
+    from llama_index.core.base.embeddings.base import BaseEmbedding
 
 
 class Embeddings(WithClassInfo, SerialModel):
     """Embedding related feedback function implementations."""
 
-    _embed_model: "BaseEmbedding"
+    _embed_model: BaseEmbedding
 
-    def __init__(self, embed_model: "BaseEmbedding"):
+    def __init__(self, embed_model: BaseEmbedding):
         """Instantiates embeddings for feedback functions.
         !!! example
 
@@ -57,7 +40,8 @@
             ```
 
         Args:
-            embed_model BaseEmbedding: Supports embedders from llama-index: https://docs.llamaindex.ai/en/latest/module_guides/models/embeddings/
+            embed_model: Supports embedders from llama-index:
+                https://docs.llamaindex.ai/en/latest/module_guides/models/embeddings/
         """
         super().__init__()
         self._embed_model = embed_model
