--- conflicted
+++ resolved
@@ -2,11 +2,7 @@
  "cells": [
   {
    "cell_type": "code",
-<<<<<<< HEAD
-   "execution_count": 1,
-=======
    "execution_count": 15,
->>>>>>> ae2dde27
    "metadata": {},
    "outputs": [],
    "source": [
@@ -16,31 +12,13 @@
   },
   {
    "cell_type": "code",
-<<<<<<< HEAD
-   "execution_count": 2,
-=======
    "execution_count": 16,
->>>>>>> ae2dde27
-   "metadata": {},
-   "outputs": [
-    {
-     "name": "stdout",
-     "output_type": "stream",
-     "text": [
-<<<<<<< HEAD
-      "Requirement already satisfied: transformers in /home/piotrm/anaconda3/envs/python37_pytorch_cuda/lib/python3.7/site-packages (4.17.0)\n",
-      "Requirement already satisfied: regex!=2019.12.17 in /home/piotrm/anaconda3/envs/python37_pytorch_cuda/lib/python3.7/site-packages (from transformers) (2022.3.15)\n",
-      "Requirement already satisfied: requests in /home/piotrm/anaconda3/envs/python37_pytorch_cuda/lib/python3.7/site-packages (from transformers) (2.27.1)\n",
-      "Requirement already satisfied: importlib-metadata in /home/piotrm/anaconda3/envs/python37_pytorch_cuda/lib/python3.7/site-packages (from transformers) (4.11.3)\n",
-      "Requirement already satisfied: packaging>=20.0 in /home/piotrm/anaconda3/envs/python37_pytorch_cuda/lib/python3.7/site-packages (from transformers) (21.3)\n",
-      "Requirement already satisfied: pyyaml>=5.1 in /home/piotrm/anaconda3/envs/python37_pytorch_cuda/lib/python3.7/site-packages (from transformers) (6.0)\n",
-      "Requirement already satisfied: tqdm>=4.27 in /home/piotrm/anaconda3/envs/python37_pytorch_cuda/lib/python3.7/site-packages (from transformers) (4.63.0)\n",
-      "Requirement already satisfied: tokenizers!=0.11.3,>=0.11.1 in /home/piotrm/anaconda3/envs/python37_pytorch_cuda/lib/python3.7/site-packages (from transformers) (0.11.6)\n",
-      "Requirement already satisfied: sacremoses in /home/piotrm/anaconda3/envs/python37_pytorch_cuda/lib/python3.7/site-packages (from transformers) (0.0.49)\n",
-      "Requirement already satisfied: numpy>=1.17 in /home/piotrm/anaconda3/envs/python37_pytorch_cuda/lib/python3.7/site-packages (from transformers) (1.21.5)\n",
-      "Requirement already satisfied: huggingface-hub<1.0,>=0.1.0 in /home/piotrm/anaconda3/envs/python37_pytorch_cuda/lib/python3.7/site-packages (from transformers) (0.4.0)\n",
-      "Requirement already satisfied: filelock in /home/piotrm/anaconda3/envs/python37_pytorch_cuda/lib/python3.7/site-packages (from transformers) (3.6.0)\n",
-=======
+   "metadata": {},
+   "outputs": [
+    {
+     "name": "stdout",
+     "output_type": "stream",
+     "text": [
       "huggingface/tokenizers: The current process just got forked, after parallelism has already been used. Disabling parallelism to avoid deadlocks...\n",
       "To disable this warning, you can either:\n",
       "\t- Avoid using `tokenizers` before the fork if possible\n",
@@ -63,7 +41,6 @@
       "Requirement already satisfied: huggingface-hub<1.0,>=0.1.0 in /home/piotrm/anaconda3/envs/python37_pytorch_cuda/lib/python3.7/site-packages (from transformers) (0.4.0)\n",
       "Requirement already satisfied: importlib-metadata in /home/piotrm/anaconda3/envs/python37_pytorch_cuda/lib/python3.7/site-packages (from transformers) (4.11.3)\n",
       "Requirement already satisfied: pyyaml>=5.1 in /home/piotrm/anaconda3/envs/python37_pytorch_cuda/lib/python3.7/site-packages (from transformers) (6.0)\n",
->>>>>>> ae2dde27
       "Requirement already satisfied: typing-extensions>=3.7.4.3 in /home/piotrm/anaconda3/envs/python37_pytorch_cuda/lib/python3.7/site-packages (from huggingface-hub<1.0,>=0.1.0->transformers) (4.1.1)\n",
       "Requirement already satisfied: pyparsing!=3.0.5,>=2.0.2 in /home/piotrm/anaconda3/envs/python37_pytorch_cuda/lib/python3.7/site-packages (from packaging>=20.0->transformers) (3.0.7)\n",
       "Requirement already satisfied: zipp>=0.5 in /home/piotrm/anaconda3/envs/python37_pytorch_cuda/lib/python3.7/site-packages (from importlib-metadata->transformers) (3.7.0)\n",
@@ -71,19 +48,6 @@
       "Requirement already satisfied: idna<4,>=2.5 in /home/piotrm/anaconda3/envs/python37_pytorch_cuda/lib/python3.7/site-packages (from requests->transformers) (3.3)\n",
       "Requirement already satisfied: certifi>=2017.4.17 in /home/piotrm/anaconda3/envs/python37_pytorch_cuda/lib/python3.7/site-packages (from requests->transformers) (2021.10.8)\n",
       "Requirement already satisfied: charset-normalizer~=2.0.0 in /home/piotrm/anaconda3/envs/python37_pytorch_cuda/lib/python3.7/site-packages (from requests->transformers) (2.0.12)\n",
-<<<<<<< HEAD
-      "Requirement already satisfied: joblib in /home/piotrm/anaconda3/envs/python37_pytorch_cuda/lib/python3.7/site-packages (from sacremoses->transformers) (1.1.0)\n",
-      "Requirement already satisfied: six in /home/piotrm/anaconda3/envs/python37_pytorch_cuda/lib/python3.7/site-packages (from sacremoses->transformers) (1.16.0)\n",
-      "Requirement already satisfied: click in /home/piotrm/anaconda3/envs/python37_pytorch_cuda/lib/python3.7/site-packages (from sacremoses->transformers) (8.0.4)\n"
-     ]
-    },
-    {
-     "name": "stderr",
-     "output_type": "stream",
-     "text": [
-      "/home/piotrm/anaconda3/envs/python37_pytorch_cuda/lib/python3.7/site-packages/tqdm/auto.py:22: TqdmWarning: IProgress not found. Please update jupyter and ipywidgets. See https://ipywidgets.readthedocs.io/en/stable/user_install.html\n",
-      "  from .autonotebook import tqdm as notebook_tqdm\n"
-=======
       "Requirement already satisfied: click in /home/piotrm/anaconda3/envs/python37_pytorch_cuda/lib/python3.7/site-packages (from sacremoses->transformers) (8.0.4)\n",
       "Requirement already satisfied: six in /home/piotrm/anaconda3/envs/python37_pytorch_cuda/lib/python3.7/site-packages (from sacremoses->transformers) (1.16.0)\n",
       "Requirement already satisfied: joblib in /home/piotrm/anaconda3/envs/python37_pytorch_cuda/lib/python3.7/site-packages (from sacremoses->transformers) (1.1.0)\n",
@@ -95,7 +59,6 @@
       "  Cloning https://github.com/truera/trulens.git to /tmp/pip-req-build-5u7y1dks\n",
       "  Running command git clone -q https://github.com/truera/trulens.git /tmp/pip-req-build-5u7y1dks\n",
       "  Resolved https://github.com/truera/trulens.git to commit d8c105c5018654490aaf958091122ab06d63aec8\n"
->>>>>>> ae2dde27
      ]
     }
    ],
@@ -127,11 +90,7 @@
   },
   {
    "cell_type": "code",
-<<<<<<< HEAD
-   "execution_count": 3,
-=======
    "execution_count": 17,
->>>>>>> ae2dde27
    "metadata": {},
    "outputs": [],
    "source": [
@@ -166,11 +125,7 @@
   },
   {
    "cell_type": "code",
-<<<<<<< HEAD
-   "execution_count": 4,
-=======
    "execution_count": 18,
->>>>>>> ae2dde27
    "metadata": {},
    "outputs": [
     {
@@ -221,11 +176,7 @@
   },
   {
    "cell_type": "code",
-<<<<<<< HEAD
-   "execution_count": 5,
-=======
    "execution_count": 19,
->>>>>>> ae2dde27
    "metadata": {},
    "outputs": [
     {
@@ -267,11 +218,7 @@
   },
   {
    "cell_type": "code",
-<<<<<<< HEAD
-   "execution_count": 6,
-=======
    "execution_count": 20,
->>>>>>> ae2dde27
    "metadata": {},
    "outputs": [
     {
@@ -312,11 +259,7 @@
   },
   {
    "cell_type": "code",
-<<<<<<< HEAD
-   "execution_count": 7,
-=======
    "execution_count": 21,
->>>>>>> ae2dde27
    "metadata": {},
    "outputs": [
     {
@@ -497,11 +440,7 @@
   },
   {
    "cell_type": "code",
-<<<<<<< HEAD
-   "execution_count": 8,
-=======
    "execution_count": 22,
->>>>>>> ae2dde27
    "metadata": {},
    "outputs": [],
    "source": [
@@ -514,11 +453,7 @@
   },
   {
    "cell_type": "code",
-<<<<<<< HEAD
-   "execution_count": 9,
-=======
    "execution_count": 23,
->>>>>>> ae2dde27
    "metadata": {},
    "outputs": [],
    "source": [
@@ -541,11 +476,7 @@
   },
   {
    "cell_type": "code",
-<<<<<<< HEAD
-   "execution_count": 10,
-=======
    "execution_count": 24,
->>>>>>> ae2dde27
    "metadata": {},
    "outputs": [
     {
@@ -585,11 +516,7 @@
   },
   {
    "cell_type": "code",
-<<<<<<< HEAD
-   "execution_count": 12,
-=======
    "execution_count": 25,
->>>>>>> ae2dde27
    "metadata": {},
    "outputs": [
     {
@@ -669,11 +596,7 @@
   },
   {
    "cell_type": "code",
-<<<<<<< HEAD
-   "execution_count": 13,
-=======
    "execution_count": 26,
->>>>>>> ae2dde27
    "metadata": {},
    "outputs": [],
    "source": [
@@ -702,11 +625,7 @@
   },
   {
    "cell_type": "code",
-<<<<<<< HEAD
-   "execution_count": 14,
-=======
    "execution_count": 27,
->>>>>>> ae2dde27
    "metadata": {},
    "outputs": [
     {
@@ -727,11 +646,7 @@
   },
   {
    "cell_type": "code",
-<<<<<<< HEAD
-   "execution_count": 15,
-=======
    "execution_count": 28,
->>>>>>> ae2dde27
    "metadata": {},
    "outputs": [
     {
