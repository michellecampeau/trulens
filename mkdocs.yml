site_name: 🦑 TruLens
site_description: Evaluate and track LLM applications. Explain Deep Neural Nets.

repo_name: truera/trulens
repo_url: https://github.com/truera/trulens

markdown_extensions:
  # Note: disabled most extensions are they were interfering with each other and
  # rendering things poorly.

  # https://squidfunk.github.io/mkdocs-material/reference/mathjax/
  #- pymdownx.arithmatex:
  #    generic: true
  - admonition
  #- codehilite:
  #    guess_lang: true
  #- footnotes
  - toc:
      permalink: true
  #- pymdownx.arithmatex
  #- pymdownx.betterem:
  #    smart_enable: all
  #- pymdownx.caret
  #- pymdownx.critic
  # - pymdownx.details
  # - pymdownx.extra
  # - pymdownx.inlinehilite
  - pymdownx.magiclink
  # - pymdownx.mark
  # - pymdownx.smartsymbols
  - pymdownx.superfences
  - pymdownx.tabbed:
      alternate_style: true
  - pymdownx.details
  # - pymdownx.tasklist:
  #    custom_checkbox: true
  #- pymdownx.tilde
  #- mdx_math:
  #    enable_dollar_delimiter: True #for use of inline $..$
  - markdown_include.include:
      base_path: docs
  - attr_list

watch:
  - trulens_explain/trulens
  - trulens_eval/trulens_eval
  - trulens_eval/tests
  - trulens_eval/examples

plugins:
  - include-markdown:
      preserve_includer_indent: false
      dedent: false
      trailing_newlines: true
      comments: true
      rewrite_relative_urls: true
      heading_offset: 0
  - search
  - mkdocs-jupyter
  - mkdocstrings:
      # See https://mkdocstrings.github.io/python/usage/configuration/docstrings/ .
      default_handler: python
      handlers:
        python:
          import:
            # These allow for links to types defined by various packages.
            - https://docs.python.org/3/objects.inv
            - https://docs.scipy.org/doc/numpy/objects.inv
            - https://api.python.langchain.com/en/latest/objects.inv
            - http://pandas.pydata.org/pandas-docs/stable/objects.inv
            - https://docs.pydantic.dev/latest/objects.inv
            - https://typing-extensions.readthedocs.io/en/latest/objects.inv
            - https://docs.llamaindex.ai/en/stable/objects.inv
            - https://docs.sqlalchemy.org/en/20/objects.inv
          options:
            extensions:
              - pydantic: { schema: true }

            show_signature: true
            show_signature_annotations: true
            signature_crossrefs: true
            separate_signature: true

            line_length: 60

            docstring_style: google
            docstring_section_style: spacy

            show_symbol_type_heading: true
            show_symbol_type_toc: true
            show_attributes: true
            show_category_heading: true
            show_submodules: false
            group_by_category: true

            show_source: false
            show_root_heading: true
            show_if_no_docstring: false
            members_order: source
            allow_inspection: true
            # load_external_modules: true
            #preload_modules:
            #- __future__
            #- builtins
            #- datetime
            #- pandas
            # - numpy # some error occurs
            #- pydantic
            #- llama_index
            #- typing
            #- typing_extensions
            # members:
            filters:
              - "!^_" # exlude all members starting with _
              - "!^tru_class_info" # don't show tru_class_info
              - "^__init__$" # but always include __init__ modules and methods
              - "^__call__$" # and __call__ methods

          paths:
            - trulens_explain
            - trulens_eval
          #selection:

  - redirects:
      redirect_maps:
        # These were distributed in the past but moved since then. Our own links
        # in the docs are updated but we keep these here for any distributed
        # links out there.
        # NOTE: Even though both the source and target in these maps refer to
        # ".md", the get interpreted (or maybe generated as) urls without ".md".
        # hack: old .ipynb files are set has .md because .ipynb not supported for old link
        trulens_eval/install.md: trulens_eval/getting_started/install.md
        trulens_eval/core_concepts_feedback_functions.md: trulens_eval/getting_started/core_concepts/feedback_functions.md
        trulens_eval/core_concepts_rag_triad.md: trulens_eval/getting_started/core_concepts/rag_triad.md
        trulens_eval/core_concepts_honest_harmless_helpful_evals.md: trulens_eval/getting_started/core_concepts/honest_harmless_helpful_evals.md
        trulens_eval/quickstart.md: trulens_eval/getting_started/quickstarts/quickstart.ipynb
        trulens_eval/langchain_quickstart.md: trulens_eval/getting_started/quickstarts/langchain_quickstart.ipynb
        trulens_eval/llama_index_quickstart.md: trulens_eval/getting_started/quickstarts/llama_index_quickstart.ipynb
        trulens_eval/text2text_quickstart.md: trulens_eval/getting_started/quickstarts/text2text_quickstart.ipynb
        trulens_eval/groundtruth_evals.md: trulens_eval/getting_started/quickstarts/groundtruth_evals.ipynb
        trulens_eval/human_feedback.md: trulens_eval/getting_started/quickstarts/human_feedback.ipynb

theme:
  name: material
  icon:
    repo: fontawesome/brands/github
  custom_dir: docs/overrides/
  palette:
    scheme: trulens
  #font:
  #  text: Source Sans Pro
  favicon: img/favicon.ico
  logo: img/squid.png
  features:
    # https://squidfunk.github.io/mkdocs-material/setup/setting-up-navigation/
    # - navigation.instant
    # - navigation.instant.progress
    - navigation.indexes
    - navigation.top
    - navigation.tabs
    - navigation.sections
    # - navigation.expand
    - navigation.tracking
    - navigation.path
    - search.share
    - search.suggest
    - toc.follow
    # - toc.integrate
    - content.code.copy
    - content.tabs

nav:
  - 🏠 Home: index.md
  # - 🏠 Home: docs.md
  - 🚀 Getting Started:
      - trulens_eval/getting_started/index.md
      - 🔨 Installation: trulens_eval/getting_started/install.md
      - 📓 Quickstarts:
          # - trulens_eval/getting_started/quickstarts/index.md
          # Title labels of these notebooks come from within the notebooks
          # themselves and will be overridden if specified here.
          - trulens_eval/getting_started/quickstarts/quickstart.ipynb
          - trulens_eval/getting_started/quickstarts/existing_data_quickstart.ipynb
          - trulens_eval/getting_started/quickstarts/langchain_quickstart.ipynb
          - trulens_eval/getting_started/quickstarts/llama_index_quickstart.ipynb
          - trulens_eval/getting_started/quickstarts/text2text_quickstart.ipynb
          - trulens_eval/getting_started/quickstarts/groundtruth_evals.ipynb
          - trulens_eval/getting_started/quickstarts/human_feedback.ipynb
      - ⭐ Core Concepts:
          - trulens_eval/getting_started/core_concepts/index.md
          - ☔ Feedback Functions: trulens_eval/getting_started/core_concepts/feedback_functions.md
          - ⟁ RAG Triad: trulens_eval/getting_started/core_concepts/rag_triad.md
          - 🏆 Honest, Harmless, Helpful Evals: trulens_eval/getting_started/core_concepts/honest_harmless_helpful_evals.md
  - 🎯 Evaluation:
      # PLACEHOLDER: - trulens_eval/evaluation/index.md
      - ☔ Feedback Functions:
          - trulens_eval/evaluation/feedback_functions/index.md
          - 🦴 Anatomy of a Feedback Function: trulens_eval/evaluation/feedback_functions/anatomy.md
      - Feedback Implementations:
          - trulens_eval/evaluation/feedback_implementations/index.md
          - 🧰 Stock Feedback Functions: trulens_eval/evaluation/feedback_implementations/stock.md
          - trulens_eval/evaluation/feedback_implementations/custom_feedback_functions.ipynb
      - Feedback Selectors:
          - trulens_eval/evaluation/feedback_selectors/index.md
          - Selecting Components: trulens_eval/evaluation/feedback_selectors/selecting_components.md
          - Selector Shortcuts: trulens_eval/evaluation/feedback_selectors/selector_shortcuts.md
      - Feedback Aggregation:
          - trulens_eval/evaluation/feedback_aggregation/index.md
      - Running Feedback Functions:
          # PLACEHOLDER: - trulens_eval/evaluation/running_feedback_functions/index.md
          - Running with your app: trulens_eval/evaluation/running_feedback_functions/with_app.md
          - Running on existing data: trulens_eval/evaluation/running_feedback_functions/existing_data.md
      - Generating Test Cases:
          - trulens_eval/evaluation/generate_test_cases/index.md
  - 📊 Evaluation Benchmarks:
      - trulens_eval/evaluation_benchmarks/index.md
      - Evaluation Benchmark Code:
          - Answer Relevance Benchmark (small): trulens_eval/evaluation_benchmarks/answer_relevance_benchmark_small.ipynb
          - Comprehensiveness Benchmark: trulens_eval/evaluation_benchmarks/comprehensiveness_benchmark.ipynb
          - Context Relevance Benchmark (small): trulens_eval/evaluation_benchmarks/context_relevance_benchmark_small.ipynb
          - Context Relevance Benchmark (large): trulens_eval/evaluation_benchmarks/context_relevance_benchmark.ipynb
          - Groundedness Benchmark: trulens_eval/evaluation_benchmarks/groundedness_benchmark.ipynb
  - 🎺 Tracking:
      # PLACEHOLDER: - trulens_eval/tracking/index.md
      - Instrumentation Overview:
          - trulens_eval/tracking/instrumentation/index.ipynb
          # Titles set inside notebooks and will be overridden if provider here.
          - trulens_eval/tracking/instrumentation/langchain.ipynb
          - trulens_eval/tracking/instrumentation/llama_index.ipynb
          - trulens_eval/tracking/instrumentation/nemo.ipynb
      - Logging:
          # PLACEHOLDER: - trulens_eval/tracking/logging/index.md
          - Where to Log: trulens_eval/tracking/logging/where_to_log.md
          - 📓 Logging Methods: trulens_eval/tracking/logging/logging.ipynb
  - 🛡️ Guardrails: trulens_eval/guardrails/index.md
  - 🔍 Guides:
      # PLACEHOLDER: - trulens_eval/guides/index.md
      - Any LLM App: trulens_eval/guides/use_cases_any.md
      - RAGs: trulens_eval/guides/use_cases_rag.md
      - LLM Agents: trulens_eval/guides/use_cases_agent.md
      - Dev to Prod: trulens_eval/guides/use_cases_production.md
  - ☕ API Reference:
      # PLACEHOLDER: - trulens_eval/api/index.md
      - 🦑 Tru: trulens_eval/api/tru.md
      - App:
          - trulens_eval/api/app/index.md
          - TruBasicApp: trulens_eval/api/app/trubasicapp.md
          - 🦜️🔗 TruChain: trulens_eval/api/app/truchain.md
          - 🦙 TruLlama: trulens_eval/api/app/trullama.md
          - TruRails: trulens_eval/api/app/trurails.md
          - TruCustom: trulens_eval/api/app/trucustom.md
          - ⬚ TruVirtual: trulens_eval/api/app/truvirtual.md
      - Feedback: trulens_eval/api/feedback.md
      - 💾 Record: trulens_eval/api/record.md
      - Provider:
          - trulens_eval/api/provider/index.md
          - LLMProvider: trulens_eval/api/provider/llmprovider.md
          - OpenAI:
              - trulens_eval/api/provider/openai/index.md
              - AzureOpenAI: trulens_eval/api/provider/openai/azureopenai.md
          - AWS Bedrock: trulens_eval/api/provider/bedrock.md
          - LiteLLM: trulens_eval/api/provider/litellm.md
          - 🦜️🔗 LangChain: trulens_eval/api/provider/langchain.md
          - 🤗 HuggingFace: trulens_eval/api/provider/huggingface.md
          - Cortex: trulens_eval/api/provider/cortex.md
<<<<<<< HEAD
=======
          - Dummy: trulens_eval/api/provider/dummy.md
>>>>>>> bd7afc5c
          - Endpoint:
              - trulens_eval/api/endpoint/index.md
              - OpenAI: trulens_eval/api/endpoint/openai.md
              - Dummy: trulens_eval/api/endpoint/dummy.md
      - 𝄢 Instruments: trulens_eval/api/instruments.md
      - 🛡️ Guardrails:
          - trulens_eval/api/guardrails/index.md
          - 🦜️🔗 Langchain Guardrails: trulens_eval/api/guardrails/langchain.md
          - 🦙 Llama-Index Guardrails: trulens_eval/api/guardrails/llama.md
      - 🗄 Database:
          - trulens_eval/api/database/index.md
          - ✨ Migration: trulens_eval/api/database/migration.md
          - 🧪 SQLAlchemy: trulens_eval/api/database/sqlalchemy.md
      - Utils:
          # - trulens_eval/api/utils/index.md
          - trulens_eval/api/utils/python.md
          - trulens_eval/api/utils/serial.md
          - trulens_eval/api/utils/json.md
          - trulens_eval/api/utils/frameworks.md
          - trulens_eval/api/utils/utils.md
      - Testing:
          - trulens_eval/api/testing/custom_app.md
#          - trulens_eval/api/testing/test.md
  - 🤝 Contributing:
      - trulens_eval/contributing/index.md
      - 🧭 Design: trulens_eval/contributing/design.md
      - ✅ Standards: trulens_eval/contributing/standards.md
      - 💣 Tech Debt: trulens_eval/contributing/techdebt.md
      - ⛅ Optional Pckages: trulens_eval/contributing/optional.md
      - ✨ Database Migration: trulens_eval/contributing/migration.md
  - ❓ Explain:
      # PLACEHOLDER: - trulens_explain/index.md
      - Getting Started:
          # PLACEHOLDER: - trulens_explain/getting_started/index.md
          - Installation: trulens_explain/getting_started/install.md
          - Quickstart: trulens_explain/getting_started/quickstart.md
      - Attributions: trulens_explain/attribution_parameterization.md
      - ☕ API Reference:
          # PLACEHOLDER: - trulens_explain/api/index.md
          - Attribution: trulens_explain/api/attribution.md
          - Models: trulens_explain/api/model_wrappers.md
          - Slices: trulens_explain/api/slices.md
          - Quantities: trulens_explain/api/quantities.md
          - Distributions: trulens_explain/api/distributions.md
          - Visualizations: trulens_explain/api/visualizations.md

#  - Resources:
#    - NeurIPS Demo: https://truera.github.io/neurips-demo-2021/

extra_css:
  - stylesheets/extra.css

# https://squidfunk.github.io/mkdocs-material/reference/mathjax/
# Polyfill provides backcompat for JS. We need to import it before
# importing MathJax.
extra_javascript:
  - javascript/config.js
  - https://polyfill.io/v3/polyfill.min.js?features=es6
  - javascript/tex-mml-chtml-3.0.0.js
  - https://cdn.mathjax.org/mathjax/latest/MathJax.js?config=TeX-AMS_HTML
  - https://unpkg.com/tablesort@5.3.0/dist/tablesort.min.js
  - javascript/tablesort.js<|MERGE_RESOLUTION|>--- conflicted
+++ resolved
@@ -263,10 +263,7 @@
           - 🦜️🔗 LangChain: trulens_eval/api/provider/langchain.md
           - 🤗 HuggingFace: trulens_eval/api/provider/huggingface.md
           - Cortex: trulens_eval/api/provider/cortex.md
-<<<<<<< HEAD
-=======
           - Dummy: trulens_eval/api/provider/dummy.md
->>>>>>> bd7afc5c
           - Endpoint:
               - trulens_eval/api/endpoint/index.md
               - OpenAI: trulens_eval/api/endpoint/openai.md
