--- conflicted
+++ resolved
@@ -230,42 +230,6 @@
       - LLM Agents: trulens_eval/guides/use_cases_agent.md
       - Dev to Prod: trulens_eval/guides/use_cases_production.md
   - ☕ API Reference:
-<<<<<<< HEAD
-    # PLACEHOLDER: - trulens_eval/api/index.md
-    - 🦑 Tru: trulens_eval/api/tru.md
-    - App:
-      - trulens_eval/api/app/index.md
-      - TruBasicApp: trulens_eval/api/app/trubasicapp.md
-      - 🦜️🔗 TruChain: trulens_eval/api/app/truchain.md
-      - 🦙 TruLlama: trulens_eval/api/app/trullama.md
-      - TruRails: trulens_eval/api/app/trurails.md
-      - TruCustom: trulens_eval/api/app/trucustom.md
-      - TruVirtual: trulens_eval/api/app/truvirtual.md
-    - Feedback: trulens_eval/api/feedback.md
-    - Record: trulens_eval/api/record.md
-    - Provider:
-      - trulens_eval/api/provider/index.md
-      - LLMProvider: trulens_eval/api/provider/llmprovider.md
-      - OpenAI:
-        - trulens_eval/api/provider/openai/index.md
-        - AzureOpenAI: trulens_eval/api/provider/openai/azureopenai.md
-      - AWS Bedrock: trulens_eval/api/provider/bedrock.md
-      - LiteLLM: trulens_eval/api/provider/litellm.md
-      - 🦜️🔗 Langchain: trulens_eval/api/provider/langchain.md
-      - Lamini: trulens_eval/api/provider/lamini.md
-      - 🤗 HuggingFace: trulens_eval/api/provider/huggingface.md
-      - Endpoint:
-        - trulens_eval/api/endpoint/index.md
-        - OpenAI: trulens_eval/api/endpoint/openai.md
-    - Instruments: trulens_eval/api/instruments.md
-    - Utils:
-      - trulens_eval/api/utils/index.md
-      - trulens_eval/api/utils/python.md
-      - trulens_eval/api/utils/serial.md
-      - trulens_eval/api/utils/json.md
-      - trulens_eval/api/utils/frameworks.md
-      - trulens_eval/api/utils/utils.md
-=======
       # PLACEHOLDER: - trulens_eval/api/index.md
       - 🦑 Tru: trulens_eval/api/tru.md
       - App:
@@ -286,6 +250,7 @@
               - AzureOpenAI: trulens_eval/api/provider/openai/azureopenai.md
           - AWS Bedrock: trulens_eval/api/provider/bedrock.md
           - LiteLLM: trulens_eval/api/provider/litellm.md
+          - Lamini: trulens_eval/api/provider/lamini.md
           - 🦜️🔗 Langchain: trulens_eval/api/provider/langchain.md
           - 🤗 HuggingFace: trulens_eval/api/provider/huggingface.md
           - Endpoint:
@@ -299,7 +264,6 @@
           - trulens_eval/api/utils/json.md
           - trulens_eval/api/utils/frameworks.md
           - trulens_eval/api/utils/utils.md
->>>>>>> eaa10f2f
   - 🤝 Contributing:
       - trulens_eval/contributing/index.md
       - ✅ Standards: trulens_eval/contributing/standards.md
@@ -333,16 +297,4 @@
   - javascript/config.js
   - https://polyfill.io/v3/polyfill.min.js?features=es6
   - javascript/tex-mml-chtml-3.0.0.js
-<<<<<<< HEAD
-  - https://cdn.mathjax.org/mathjax/latest/MathJax.js?config=TeX-AMS_HTML
-
-
-#plugins:
-#  - redirects:
-#      redirect_maps:
-#        trulens_eval/getting_started/core_concepts_feedback_functions.md: trulens_eval/getting_started/core_concepts/feedback_functions.md
-#        trulens_eval/getting_started/core_concepts_rag_triad.md: trulens_eval/getting_started/core_concepts/rag_triad.md
-#        trulens_eval/getting_started/core_concepts_honest_harmless_helpful_evals.md: trulens_eval/getting_started/core_concepts/honest_harmless_helpful_evals.md
-=======
-  - https://cdn.mathjax.org/mathjax/latest/MathJax.js?config=TeX-AMS_HTML
->>>>>>> eaa10f2f
+  - https://cdn.mathjax.org/mathjax/latest/MathJax.js?config=TeX-AMS_HTML