--- conflicted
+++ resolved
@@ -37,10 +37,7 @@
     @classmethod
     def tearDownClass(cls) -> None:
         del os.environ["TRULENS_OTEL_TRACING"]
-<<<<<<< HEAD
-=======
         cls.clear_TruSession_singleton()
->>>>>>> 4fa7fae6
         return super().tearDownClass()
 
     def setUp(self) -> None:
