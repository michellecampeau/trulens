"""
Test class to use for Snowflake testing.
"""

import logging
import os
from typing import Any, Dict
from unittest import TestCase
from unittest import main
import uuid

from snowflake.core import Root
from snowflake.snowpark import Session
from trulens.connectors.snowflake import SnowflakeConnector
from trulens.core import TruSession


class SnowflakeTestCase(TestCase):
    def setUp(self):
        self._logger = logging.getLogger(__name__)
<<<<<<< HEAD
        self._database_name = os.environ["SNOWFLAKE_DATABASE"]
        self._snowflake_connection_parameters = {
            "account": os.environ["SNOWFLAKE_ACCOUNT"],
            "user": os.environ["SNOWFLAKE_USER"],
            "password": os.environ["SNOWFLAKE_USER_PASSWORD"],
            "database": self._database_name,
=======
        self._snowflake_connection_parameters: Dict[str, Any] = {
            "account": os.environ["SNOWFLAKE_ACCOUNT"],
            "user": os.environ["SNOWFLAKE_USER"],
            "password": os.environ["SNOWFLAKE_USER_PASSWORD"],
            "database_name": os.environ["SNOWFLAKE_DATABASE"],
>>>>>>> b081eb4b
            "role": os.environ["SNOWFLAKE_ROLE"],
            "warehouse": os.environ["SNOWFLAKE_WAREHOUSE"],
        }
        self._snowflake_session = Session.builder.configs(
            self._snowflake_connection_parameters
        ).create()
        self._snowflake_root = Root(self._snowflake_session)
        self._snowflake_schemas_to_delete = []
        self._snowflake_external_access_integrations_to_delete = []

    def tearDown(self):
        # [HACK!] Clean up any instances of `Tru` so tests don't interfere with each other.
        for key in [curr for curr in TruSession._instances if curr[0] == "Tru"]:
            del TruSession._instances[key]
        # Clean up any Snowflake schemas.
        schemas_not_deleted = []
        for curr in self._snowflake_schemas_to_delete:
            try:
                schema = self._snowflake_root.databases[
                    self._snowflake_connection_parameters["database_name"]
                ].schemas[curr]
                schema.delete()
            except Exception:
                schemas_not_deleted.append(curr)
                self._logger.error(f"Failed to clean up schema {curr}!")
        # Clean up any Snowflake external access integrations.
        external_access_integrations_not_deleted = []
        for curr in self._snowflake_external_access_integrations_to_delete:
            try:
                self._snowflake_session.sql(
                    f"DROP EXTERNAL ACCESS INTEGRATION IF EXISTS {curr}"
                ).collect()
            except Exception:
                external_access_integrations_not_deleted.append(curr)
                self._logger.error(
                    f"Failed to clean up external_access_integrations {curr}!"
                )
        # Check if any artifacts weren't deleted.
        if schemas_not_deleted:
            error_msg = "Failed to clean up the following schemas:\n"
            error_msg += "\n".join(schemas_not_deleted)
            raise ValueError(error_msg)
        if external_access_integrations_not_deleted:
            error_msg = "Failed to clean up the following external access integrations:\n"
            error_msg += "\n".join(external_access_integrations_not_deleted)
            raise ValueError(error_msg)
        # Close session.
        self._snowflake_session.close()

    def list_schemas(self):
        schemas = self._snowflake_root.databases[
            self._snowflake_connection_parameters["database_name"]
        ].schemas.iter()
        return [curr.name for curr in schemas]

    def get_session(self, app_base_name: str) -> TruSession:
        app_name = app_base_name
        app_name += "__"
        app_name += str(uuid.uuid4()).replace("-", "_")
<<<<<<< HEAD
        self._schema_name = Tru._compute_schema_name(app_name)
        self.assertNotIn(self._schema_name, self.list_schemas())
        self._snowflake_schemas_to_delete.append(self._schema_name)
        self._snowflake_external_access_integrations_to_delete.append(
            Tru._compute_external_access_integration_name(self._schema_name)
        )
        tru = Tru(
            snowflake_connection_parameters=self._snowflake_connection_parameters,
            app_name=app_name,
        )
        self.assertIn(self._schema_name, self.list_schemas())
        return tru
=======
        self.assertNotIn(app_name, self.list_schemas())
        self._snowflake_schemas_to_delete.append(app_name)
        connector = SnowflakeConnector(
            schema_name=app_name, **self._snowflake_connection_parameters
        )
        session = TruSession(connector=connector)
        self.assertIn(app_name, self.list_schemas())
        return session
>>>>>>> b081eb4b


if __name__ == "__main__":
    main()<|MERGE_RESOLUTION|>--- conflicted
+++ resolved
@@ -4,7 +4,7 @@
 
 import logging
 import os
-from typing import Any, Dict
+from typing import Dict
 from unittest import TestCase
 from unittest import main
 import uuid
@@ -18,20 +18,12 @@
 class SnowflakeTestCase(TestCase):
     def setUp(self):
         self._logger = logging.getLogger(__name__)
-<<<<<<< HEAD
         self._database_name = os.environ["SNOWFLAKE_DATABASE"]
-        self._snowflake_connection_parameters = {
-            "account": os.environ["SNOWFLAKE_ACCOUNT"],
-            "user": os.environ["SNOWFLAKE_USER"],
-            "password": os.environ["SNOWFLAKE_USER_PASSWORD"],
-            "database": self._database_name,
-=======
-        self._snowflake_connection_parameters: Dict[str, Any] = {
+        self._snowflake_connection_parameters: Dict[str, str] = {
             "account": os.environ["SNOWFLAKE_ACCOUNT"],
             "user": os.environ["SNOWFLAKE_USER"],
             "password": os.environ["SNOWFLAKE_USER_PASSWORD"],
             "database_name": os.environ["SNOWFLAKE_DATABASE"],
->>>>>>> b081eb4b
             "role": os.environ["SNOWFLAKE_ROLE"],
             "warehouse": os.environ["SNOWFLAKE_WAREHOUSE"],
         }
@@ -91,29 +83,21 @@
         app_name = app_base_name
         app_name += "__"
         app_name += str(uuid.uuid4()).replace("-", "_")
-<<<<<<< HEAD
-        self._schema_name = Tru._compute_schema_name(app_name)
+        self._schema_name = app_name
         self.assertNotIn(self._schema_name, self.list_schemas())
         self._snowflake_schemas_to_delete.append(self._schema_name)
         self._snowflake_external_access_integrations_to_delete.append(
-            Tru._compute_external_access_integration_name(self._schema_name)
+            TruSession._compute_external_access_integration_name(
+                self._schema_name
+            )
         )
-        tru = Tru(
-            snowflake_connection_parameters=self._snowflake_connection_parameters,
-            app_name=app_name,
-        )
-        self.assertIn(self._schema_name, self.list_schemas())
-        return tru
-=======
-        self.assertNotIn(app_name, self.list_schemas())
-        self._snowflake_schemas_to_delete.append(app_name)
         connector = SnowflakeConnector(
-            schema_name=app_name, **self._snowflake_connection_parameters
+            schema_name=self._schema_name,
+            **self._snowflake_connection_parameters,
         )
         session = TruSession(connector=connector)
-        self.assertIn(app_name, self.list_schemas())
+        self.assertIn(self._schema_name, self.list_schemas())
         return session
->>>>>>> b081eb4b
 
 
 if __name__ == "__main__":
