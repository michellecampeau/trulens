--- conflicted
+++ resolved
@@ -60,11 +60,7 @@
     generate_summeval_groundedness_golden_set: builtins.function
 trulens.core:
   __class__: builtins.module
-<<<<<<< HEAD
-  __version__: 1.0.2a0
-=======
   __version__: 1.2.2
->>>>>>> 0241b8ad
   highs:
     Feedback: pydantic._internal._model_construction.ModelMetaclass
     FeedbackMode: enum.EnumType
