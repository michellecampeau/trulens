import os
from typing import Any, Dict, List
import unittest

from langchain_community.chat_models import ChatSnowflakeCortex
import litellm
from openai import OpenAI
from opentelemetry.util.types import AttributeValue
from snowflake.cortex import Complete
from snowflake.snowpark import Session
from trulens.apps.custom import TruCustomApp
from trulens.apps.langchain import TruChain
from trulens.core.session import TruSession
<<<<<<< HEAD
from trulens.experimental.otel_tracing.core.instrument import instrument
from trulens.otel.semconv.trace import BASE_SCOPE
=======
>>>>>>> 7ab4326b
from trulens.otel.semconv.trace import SpanAttributes

from tests.util.otel_app_test_case import OtelAppTestCase


class _TestCortexApp:
    def __init__(self):
        self._connection_params = {
            "account": os.environ["SNOWFLAKE_ACCOUNT"],
            "user": os.environ["SNOWFLAKE_USER"],
            "password": os.environ["SNOWFLAKE_USER_PASSWORD"],
            "role": os.environ.get("SNOWFLAKE_ROLE", "ENGINEER"),
            "database": os.environ.get("SNOWFLAKE_DATABASE"),
            "schema": os.environ.get("SNOWFLAKE_SCHEMA"),
            "warehouse": os.environ.get("SNOWFLAKE_WAREHOUSE"),
        }
        self._snowpark_session = Session.builder.configs(
            self._connection_params
        ).create()

    def respond_to_query(self, query: str) -> str:
        return Complete(
            model="mistral-large2",
            prompt=query,
            session=self._snowpark_session,
        )


class _TestOpenAIApp:
    def __init__(self) -> None:
        self._openai_client = OpenAI()

    def respond_to_query(self, query: str) -> str:
        return (
            self._openai_client.chat.completions.create(
                model="gpt-3.5-turbo-0125",
                temperature=0,
                messages=[
                    {
                        "role": "user",
                        "content": query,
                    }
                ],
            )
            .choices[0]
            .message.content
        )


class _TestLiteLLMApp:
    def __init__(self, model: str) -> None:
        self._model = model

    def respond_to_query(self, query: str) -> str:
        completion = (
            litellm.completion(
                model=self._model,
                temperature=0,
                messages=[
                    {
                        "role": "user",
                        "content": query,
                    }
                ],
            )
            .choices[0]
            .message.content
        )
        return completion


class TestOtelCosts(OtelAppTestCase):
    def _check_costs(
        self,
        record_attributes: Dict[str, AttributeValue],
        span_name: str,
        cost_model: str,
        cost_currency: str,
        free: bool,
    ):
        self.assertEqual(
            record_attributes["name"],
            span_name,
        )
        self.assertEqual(
<<<<<<< HEAD
            record_attributes[f"{BASE_SCOPE}.costs.model"],
            "mistral-large2",
        )
        self.assertEqual(
            record_attributes[f"{BASE_SCOPE}.costs.cost_currency"],
            "Snowflake credits",
        )
        self.assertGreater(
            record_attributes[f"{BASE_SCOPE}.costs.cost"],
            0,
        )
        self.assertGreater(
            record_attributes[f"{BASE_SCOPE}.costs.n_tokens"],
            0,
=======
            record_attributes[SpanAttributes.COST.MODEL],
            cost_model,
        )
        self.assertEqual(
            record_attributes[SpanAttributes.COST.CURRENCY],
            cost_currency,
>>>>>>> 7ab4326b
        )
        if free:
            self.assertEqual(
                record_attributes[SpanAttributes.COST.COST],
                0,
            )
        else:
            self.assertGreater(
                record_attributes[SpanAttributes.COST.COST],
                0,
            )
        self.assertGreater(
<<<<<<< HEAD
            record_attributes[f"{BASE_SCOPE}.costs.n_prompt_tokens"],
            0,
        )
        self.assertGreater(
            record_attributes[f"{BASE_SCOPE}.costs.n_completion_tokens"],
            0,
        )
        self.assertGreater(
            len(record_attributes[f"{BASE_SCOPE}.costs.return"]),
=======
            record_attributes[SpanAttributes.COST.NUM_TOKENS],
            0,
        )
        self.assertGreater(
            record_attributes[SpanAttributes.COST.NUM_PROMPT_TOKENS],
            0,
        )
        self.assertGreater(
            record_attributes[SpanAttributes.COST.NUM_COMPLETION_TOKENS],
>>>>>>> 7ab4326b
            0,
        )

    def _test_tru_custom_app(
        self,
        app: Any,
        cost_functions: List[str],
        model: str,
        currency: str,
        free: bool = False,
    ):
        # Create app.
        tru_recorder = TruCustomApp(
            app,
            app_name="testing",
            app_version="v1",
            main_method=app.respond_to_query,
        )
        # Record and invoke.
        tru_recorder.instrumented_invoke_main_method(
            run_name="test run",
            input_id="42",
            main_method_args=("How is baby Kojikun able to be so cute?",),
        )
        # Compare results to expected.
        TruSession().force_flush()
        events = self._get_events()
        self.assertEqual(len(events), 1 + len(cost_functions))
        for i, cost_function in enumerate(cost_functions):
            record_attributes = events.iloc[-i - 1]["record_attributes"]
            self._check_costs(
                record_attributes,
                cost_function,
                model[(model.find("/") + 1) :],
                currency,
                free,
            )

    # TODO(otel): Fix this test!
    @unittest.skip("Not currently working!")
    def test_tru_chain_cortex(self):
        # Set up.
        tru_session = TruSession()
        tru_session.reset_database()
        # Create app
        os.environ["SNOWFLAKE_USERNAME"] = os.environ["SNOWFLAKE_USER"]
        os.environ["SNOWFLAKE_PASSWORD"] = os.environ["SNOWFLAKE_USER_PASSWORD"]
        app = ChatSnowflakeCortex(
            model="mistral-large2",
            cortex_function="complete",
        )
        tru_recorder = TruChain(app, app_name="testing", app_version="v1")
        tru_recorder.instrumented_invoke_main_method(
            run_name="test run",
            input_id="42",
            main_method_args=("How is baby Kojikun able to be so cute?",),
        )
        tru_session.force_flush()
        events = self._get_events()
        self.assertEqual(len(events), 3)
        # TODO: do some asserts

    def test_tru_custom_app_cortex(self):
        self._test_tru_custom_app(
            _TestCortexApp(),
            ["snowflake.cortex._sse_client.SSEClient.events"],
            "mistral-large2",
            "Snowflake credits",
        )

    def test_tru_custom_app_openai(self):
        self._test_tru_custom_app(
            _TestOpenAIApp(),
            ["openai.resources.chat.completions.Completions.create"],
            "gpt-3.5-turbo-0125",
            "USD",
        )

    def test_tru_custom_app_litellm_openai(self):
        model = "gpt-3.5-turbo-0125"
        self._test_tru_custom_app(
            _TestLiteLLMApp(model),
            [
                "openai.resources.chat.completions.Completions.create",
                "litellm.main.completion",
            ],
            model,
            "USD",
        )

    def test_tru_custom_app_litellm_gemini(self):
        model = "gemini/gemini-2.0-flash-exp"
        self._test_tru_custom_app(
            _TestLiteLLMApp(model),
            ["litellm.main.completion"],
            model,
            "USD",
            free=True,
        )

    # TODO(otel): Get keys for this!
    @unittest.skip("Don't have keys")
    def test_tru_custom_app_litellm_huggingface(self):
        model = "huggingface/meta-llama/Meta-Llama-3.1-8B-Instruct"
        self._test_tru_custom_app(
            _TestLiteLLMApp(model),
            ["litellm.main.completion"],
            model,
            "USD",
        )<|MERGE_RESOLUTION|>--- conflicted
+++ resolved
@@ -11,11 +11,6 @@
 from trulens.apps.custom import TruCustomApp
 from trulens.apps.langchain import TruChain
 from trulens.core.session import TruSession
-<<<<<<< HEAD
-from trulens.experimental.otel_tracing.core.instrument import instrument
-from trulens.otel.semconv.trace import BASE_SCOPE
-=======
->>>>>>> 7ab4326b
 from trulens.otel.semconv.trace import SpanAttributes
 
 from tests.util.otel_app_test_case import OtelAppTestCase
@@ -101,29 +96,12 @@
             span_name,
         )
         self.assertEqual(
-<<<<<<< HEAD
-            record_attributes[f"{BASE_SCOPE}.costs.model"],
-            "mistral-large2",
-        )
-        self.assertEqual(
-            record_attributes[f"{BASE_SCOPE}.costs.cost_currency"],
-            "Snowflake credits",
-        )
-        self.assertGreater(
-            record_attributes[f"{BASE_SCOPE}.costs.cost"],
-            0,
-        )
-        self.assertGreater(
-            record_attributes[f"{BASE_SCOPE}.costs.n_tokens"],
-            0,
-=======
             record_attributes[SpanAttributes.COST.MODEL],
             cost_model,
         )
         self.assertEqual(
             record_attributes[SpanAttributes.COST.CURRENCY],
             cost_currency,
->>>>>>> 7ab4326b
         )
         if free:
             self.assertEqual(
@@ -136,17 +114,6 @@
                 0,
             )
         self.assertGreater(
-<<<<<<< HEAD
-            record_attributes[f"{BASE_SCOPE}.costs.n_prompt_tokens"],
-            0,
-        )
-        self.assertGreater(
-            record_attributes[f"{BASE_SCOPE}.costs.n_completion_tokens"],
-            0,
-        )
-        self.assertGreater(
-            len(record_attributes[f"{BASE_SCOPE}.costs.return"]),
-=======
             record_attributes[SpanAttributes.COST.NUM_TOKENS],
             0,
         )
@@ -156,7 +123,6 @@
         )
         self.assertGreater(
             record_attributes[SpanAttributes.COST.NUM_COMPLETION_TOKENS],
->>>>>>> 7ab4326b
             0,
         )
 
