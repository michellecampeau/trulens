--- conflicted
+++ resolved
@@ -132,9 +132,6 @@
         run.start(input_df=input_df)
         self._tru_session.force_flush()
         # Validate results.
-<<<<<<< HEAD
-        self._validate_results("custom app", run_name, 10)
-=======
         self._validate_results(app_name, num_expected_spans)
         return app_name, run
 
@@ -146,9 +143,8 @@
             TruApp,
             {"input": "custom_input"},
             pd.DataFrame({"custom_input": ["Kojikun", "Nolan"]}),
-            8,
-        )
->>>>>>> b3f5768c
+            10,
+        )
 
     def test_tru_llama(self):
         app = (
